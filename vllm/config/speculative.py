# SPDX-License-Identifier: Apache-2.0
# SPDX-FileCopyrightText: Copyright contributors to the vLLM project

import ast
import hashlib
from typing import TYPE_CHECKING, Any, Literal

from pydantic import Field, SkipValidation, model_validator
from pydantic.dataclasses import dataclass
from typing_extensions import Self

from vllm.config.parallel import ParallelConfig
from vllm.config.utils import config
from vllm.logger import init_logger
from vllm.utils.import_utils import LazyLoader, has_arctic_inference

if TYPE_CHECKING:
    from transformers import PretrainedConfig

    import vllm.model_executor.layers.quantization as me_quant
    from vllm.config import ModelConfig
else:
    PretrainedConfig = Any
    ModelConfig = Any

    me_quant = LazyLoader(
        "model_executor", globals(), "vllm.model_executor.layers.quantization"
    )

logger = init_logger(__name__)

SpeculativeMethod = Literal[
    "ngram",
    "eagle",
    "eagle3",
    "medusa",
    "mlp_speculator",
    "draft_model",
    "deepseek_mtp",
    "ernie_mtp",
    "qwen3_next_mtp",
    "mimo_mtp",
    "longcat_flash_mtp",
    "pangu_ultra_moe_mtp",
    "mtp",
    "suffix",
]
MTP_MODEL_TYPES = (
    "deepseek_mtp",
    "mimo_mtp",
    "glm4_moe_mtp",
    "ernie_mtp",
    "qwen3_next_mtp",
    "longcat_flash_mtp",
    "pangu_ultra_moe_mtp",
)


@config
@dataclass
class SpeculativeConfig:
    """Configuration for speculative decoding."""

    enforce_eager: bool | None = None
    """Override the default enforce_eager from model_config"""
    # General speculative decoding control
    num_speculative_tokens: int = Field(default=None, gt=0)
    """The number of speculative tokens, if provided. It will default to the
    number in the draft model config if present, otherwise, it is required."""
    model: str | None = None
    """The name of the draft model, eagle head, or additional weights, if
    provided."""
    method: SpeculativeMethod | None = None
    """The name of the speculative method to use. If users provide and set the
    `model` param, the speculative method type will be detected automatically
    if possible, if `model` param is not provided, the method name must be
    provided.

    If using `ngram` method, the related configuration `prompt_lookup_max` and
    `prompt_lookup_min` should be considered."""
    draft_tensor_parallel_size: int | None = Field(default=None, ge=1)
    """The degree of the tensor parallelism for the draft model. Can only be 1
    or the same as the target model's tensor parallel size."""
<<<<<<< HEAD
    tensor_parallel_size: int | None = None
    """Users should pass "draft_tensor_parallel_size". This parameters is only 
    to reject it if passed."""

    disable_logprobs: bool = True
    """If set to True, token log probabilities are not returned during
    speculative decoding. If set to False, token log probabilities are returned
    according to the log probability settings in SamplingParams."""
=======
>>>>>>> be263f76

    # Draft model configuration
    quantization: me_quant.QuantizationMethods | None = None
    """Quantization method that was used to quantize the draft model weights.
    If `None`, we assume the model weights are not quantized. Note that it only
    takes effect when using the draft model-based speculative method."""
    max_model_len: int | None = Field(default=None, ge=1)
    """The maximum model length of the draft model. Used when testing the
    ability to skip speculation for some sequences."""
    revision: str | None = None
    """The specific model version to use for the draft model. It can be a
    branch name, a tag name, or a commit id. If unspecified, will use the
    default version."""
    code_revision: str | None = None
    """The specific revision to use for the draft model code on Hugging Face
    Hub. It can be a branch name, a tag name, or a commit id. If unspecified,
    will use the default version."""

    # Advanced control
    disable_by_batch_size: int | None = Field(default=None, ge=2)
    """Disable speculative decoding for new incoming requests when the number
    of enqueued requests is larger than this value, if provided."""
    disable_padded_drafter_batch: bool = False
    """Disable input padding for speculative decoding. If set to True,
    speculative input batches can contain sequences of different lengths,
    which may only be supported by certain attention backends. This currently
    only affects the EAGLE method of speculation."""

    # Ngram proposer configuration
    prompt_lookup_max: int | None = Field(default=None, ge=1)
    """Maximum size of ngram token window when using Ngram proposer, required
    when method is set to ngram."""
    prompt_lookup_min: int | None = Field(default=None, ge=1)
    """Minimum size of ngram token window when using Ngram proposer, if
    provided. Defaults to 1."""

    speculative_token_tree: str | None = None
    """Specifies the tree structure for speculative token generation.
    """
    # required configuration params passed from engine
    target_model_config: SkipValidation[ModelConfig] = None  # type: ignore
    """The configuration of the target model."""
    target_parallel_config: SkipValidation[ParallelConfig] = None  # type: ignore
    """The parallel configuration for the target model."""

    # params generated in the post-init stage
    draft_model_config: SkipValidation[ModelConfig] = None  # type: ignore
    """The configuration of the draft model initialized internal."""
    draft_parallel_config: SkipValidation[ParallelConfig] = None  # type: ignore
    """The parallel configuration for the draft model initialized internal."""

    # Suffix decoding configuration
    suffix_decoding_max_tree_depth: int = 24
    """The maximum depth of the suffix decoding global and prompt trees. The
    tree depth limits the sum of the prefix match and speculation lengths."""

    suffix_decoding_max_cached_requests: int = 10000
    """The maximum number of requests to cache in the global suffix tree. If
    exceeded, will trigger eviction in FIFO order. If set to 0, the global
    suffix tree is disabled and past responses are not cached (prompt trees
    are still used)."""

    suffix_decoding_max_spec_factor: float = 1.0
    """The maximum spec factor for suffix decoding. The spec factor controls
    speculation lengths based on the prefix match length: max_spec_tokens =
    max_spec_factor * prefix_match_length."""

    suffix_decoding_min_token_prob: float = 0.1
    """The minimum token probability for suffix decoding. Will only speculate
    tokens with estimated probability (based on frequency counts) greater than
    or equal to this value."""

    def compute_hash(self) -> str:
        """
        WARNING: Whenever a new field is added to this config,
        ensure that it is included in the factors list if
        it affects the computation graph.

        Provide a hash that uniquely identifies all the configs
        that affect the structure of the computation
        graph from input ids/embeddings to the final hidden states,
        excluding anything before input ids/embeddings and after
        the final hidden states.
        """
        factors: list[Any] = []
        # Eagle3 affects the computation graph because it returns intermediate
        # hidden states in addition to the final hidden state.
        factors.append(self.method == "eagle3")
        hash_str = hashlib.md5(str(factors).encode(), usedforsecurity=False).hexdigest()
        return hash_str

    @staticmethod
    def hf_config_override(hf_config: PretrainedConfig) -> PretrainedConfig:
        if hf_config.model_type in ("deepseek_v3", "deepseek_v32"):
            hf_config.model_type = "deepseek_mtp"
        if hf_config.model_type == "deepseek_mtp":
            n_predict = getattr(hf_config, "num_nextn_predict_layers", None)
            hf_config.update(
                {"n_predict": n_predict, "architectures": ["DeepSeekMTPModel"]}
            )
        if hf_config.model_type in ("pangu_ultra_moe"):
            hf_config.model_type = "pangu_ultra_moe_mtp"
        if hf_config.model_type == "pangu_ultra_moe_mtp":
            n_predict = getattr(hf_config, "num_nextn_predict_layers", None)
            hf_config.update(
                {"n_predict": n_predict, "architectures": ["OpenPanguMTPModel"]}
            )

        if hf_config.architectures[0] == "MiMoForCausalLM":
            hf_config.model_type = "mimo_mtp"
            n_predict = getattr(hf_config, "num_nextn_predict_layers", None)
            hf_config.update(
                {
                    "num_hidden_layers": 0,
                    "n_predict": n_predict,
                    "architectures": ["MiMoMTPModel"],
                }
            )

        if hf_config.architectures[0] == "Glm4MoeForCausalLM":
            hf_config.model_type = "glm4_moe_mtp"
            n_predict = getattr(hf_config, "num_nextn_predict_layers", None)
            hf_config.update(
                {
                    "num_hidden_layers": 0,
                    "n_predict": n_predict,
                    "architectures": ["Glm4MoeMTPModel"],
                }
            )

        if hf_config.model_type == "ernie4_5_moe":
            hf_config.model_type = "ernie_mtp"
        if hf_config.model_type == "ernie_mtp":
            n_predict = getattr(hf_config, "num_nextn_predict_layers", None)
            hf_config.update(
                {"n_predict": n_predict, "architectures": ["ErnieMTPModel"]}
            )

        if hf_config.model_type == "qwen3_next":
            hf_config.model_type = "qwen3_next_mtp"
        if hf_config.model_type == "qwen3_next_mtp":
            n_predict = getattr(hf_config, "num_nextn_predict_layers", None)
            hf_config.update(
                {"n_predict": n_predict, "architectures": ["Qwen3NextMTP"]}
            )
        if hf_config.model_type == "longcat_flash":
            hf_config.model_type = "longcat_flash_mtp"
            n_predict = getattr(hf_config, "num_nextn_predict_layers", 1)
            hf_config.update(
                {"n_predict": n_predict, "architectures": ["LongCatFlashMTPModel"]}
            )

        return hf_config

    def __post_init__(self):
        # Note: "method" is a new parameter that helps to extend the
        # configuration of non-model-based proposers, and the "model" parameter
        # will be used to set the draft model, eagle head, or additional weight
        # when needed. If users do not specify "method", the speculative method
        # will be detected automatically if possible. If the speculative method
        # can not be detected, it will be considered as the "draft_model" by
        # default.

        if self.method in MTP_MODEL_TYPES:
            logger.warning(
                "method `%s` is deprecated and replaced with mtp.", self.method
            )
            self.method = "mtp"

        if self.model is None and self.num_speculative_tokens is not None:
            if self.method == "mtp":
                if self.target_model_config is None:
                    raise ValueError("target_model_config must be present for mtp")
                if self.target_model_config.hf_text_config.model_type == "deepseek_v32":
                    # FIXME(luccafong): cudgraph with v32 MTP is not supported,
                    # remove this when the issue is fixed.
                    self.enforce_eager = True
                # use the draft model from the same model:
                self.model = self.target_model_config.model
                # Align the quantization of draft model for cases such as
                # --quantization fp8 with a bf16 checkpoint.
                if not self.quantization:
                    self.quantization = self.target_model_config.quantization
            elif self.method in ("ngram", "[ngram]"):
                self.model = "ngram"
            elif self.method == "suffix":
                self.model = "suffix"
            else:
                raise ValueError(
                    "num_speculative_tokens was provided but without speculative model."
                )

        # Automatically configure the method for ngram when "model" is used
        # instead of "method"
        if self.method is None and (
            self.model is not None and self.model in ("ngram", "[ngram]")
        ):
            self.method = "ngram"

        if self.method in ("ngram", "[ngram]"):
            # Unified to "ngram" internally
            self.method = "ngram"
            # Set default values if not provided
            if self.prompt_lookup_min is None and self.prompt_lookup_max is None:
                # TODO(woosuk): Tune these values. They are arbitrarily chosen.
                self.prompt_lookup_min = 5
                self.prompt_lookup_max = 5
            elif self.prompt_lookup_min is None:
                if self.prompt_lookup_max is None:
                    raise ValueError(
                        "Either prompt_lookup_max or prompt_lookup_min must be "
                        "provided when using the ngram method."
                    )
                self.prompt_lookup_min = self.prompt_lookup_max
            elif self.prompt_lookup_max is None:
                if self.prompt_lookup_min is None:
                    raise ValueError(
                        "Either prompt_lookup_max or prompt_lookup_min must be "
                        "provided when using the ngram method."
                    )
                self.prompt_lookup_max = self.prompt_lookup_min

            # Validate values
            if self.prompt_lookup_min > self.prompt_lookup_max:
                raise ValueError(
                    f"prompt_lookup_min={self.prompt_lookup_min} must "
                    f"be <= prompt_lookup_max={self.prompt_lookup_max}"
                )

            # TODO: current we still need extract vocab_size from target model
            # config, in future, we may try refactor it out, and set
            # draft related config as None here.
            self.draft_model_config = self.target_model_config
            self.draft_parallel_config = self.target_parallel_config
        elif self.method == "suffix":
            self._validate_suffix_decoding()
        else:
            self.prompt_lookup_max = 0
            self.prompt_lookup_min = 0

            if self.model is not None:
                # TODO: Move this import to the top once `ModelConfig`
                # lives in `vllm.config.model`.
                from vllm.config import ModelConfig

                self.draft_model_config = ModelConfig(
                    model=self.model,
                    runner="draft",
                    tokenizer=self.target_model_config.tokenizer,
                    tokenizer_mode=self.target_model_config.tokenizer_mode,
                    trust_remote_code=self.target_model_config.trust_remote_code,
                    allowed_local_media_path=self.target_model_config.allowed_local_media_path,
                    allowed_media_domains=self.target_model_config.allowed_media_domains,
                    dtype=self.target_model_config.dtype,
                    seed=self.target_model_config.seed,
                    revision=self.revision,
                    code_revision=self.code_revision,
                    tokenizer_revision=self.target_model_config.tokenizer_revision,
                    spec_target_max_model_len=self.target_model_config.max_model_len,
                    quantization=self.quantization,
                    enforce_eager=self.target_model_config.enforce_eager,
                    max_logprobs=self.target_model_config.max_logprobs,
                    hf_overrides=SpeculativeConfig.hf_config_override,
                )

                # Automatically detect the method
                if self.method in ("eagle", "eagle3"):
                    pass
                # examples:
                # yuhuili/EAGLE-LLaMA3-Instruct-8B
                # yuhuili/EAGLE3-LLaMA3.1-Instruct-8B
                # AngelSlim/Qwen3-8B_eagle3
                elif "eagle-" in self.draft_model_config.model.lower():
                    self.method = "eagle"
                elif "eagle3" in self.draft_model_config.model.lower():
                    self.method = "eagle3"
                elif self.draft_model_config.hf_config.model_type == "medusa":
                    self.method = "medusa"
                elif self.draft_model_config.hf_config.model_type == "mlp_speculator":
                    self.method = "mlp_speculator"
                elif self.draft_model_config.hf_config.model_type in MTP_MODEL_TYPES:
                    self.method = "mtp"
                    if self.num_speculative_tokens > 1:
                        logger.warning(
                            "Enabling num_speculative_tokens > 1 will run"
                            "multiple times of forward on same MTP layer"
                            ",which may result in lower acceptance rate"
                        )
                elif self.draft_model_config.hf_config.model_type in (
                    "longcat_flash_mtp"
                ):
                    self.method = "longcat_flash_mtp"
                    if self.num_speculative_tokens > 1:
                        logger.warning(
                            "LongCat MTP models only have "
                            "one layer. Might need some code changes "
                            "to support multiple layers."
                        )
                else:
                    self.method = "draft_model"

                # Replace hf_config for EAGLE draft_model
                if self.method in ("eagle", "eagle3"):
                    from vllm.transformers_utils.configs import SpeculatorsConfig
                    from vllm.transformers_utils.configs.eagle import EAGLEConfig

                    if isinstance(
                        self.draft_model_config.hf_config,
                        (EAGLEConfig, SpeculatorsConfig),
                    ):
                        pass
                    else:
                        eagle_config = EAGLEConfig(
                            self.draft_model_config.hf_config,
                            method=self.method,
                            model_type="eagle",
                        )
                        self.draft_model_config.hf_config = eagle_config

                if self.num_speculative_tokens is not None and hasattr(
                    self.draft_model_config.hf_config, "num_lookahead_tokens"
                ):
                    self.draft_model_config.hf_config.num_lookahead_tokens = (
                        self.num_speculative_tokens
                    )

                n_predict = getattr(
                    self.draft_model_config.hf_config, "n_predict", None
                )
                if n_predict is not None:
                    if self.num_speculative_tokens is None:
                        # Default to max value defined in draft model config.
                        self.num_speculative_tokens = n_predict
                    elif (
                        self.num_speculative_tokens > n_predict
                        and self.num_speculative_tokens % n_predict != 0
                    ):
                        # Ensure divisibility for MTP module reuse.
                        raise ValueError(
                            f"num_speculative_tokens:{self.num_speculative_tokens}"
                            f" must be divisible by {n_predict=}"
                        )

                if self.speculative_token_tree is None:
                    # Generate chain of tokens.
                    self.speculative_token_tree = str(
                        [(i + 1) * (0,) for i in range(self.num_speculative_tokens)]
                    )
                else:
                    # Sort the token tree breadth-first.
                    tree_choices = ast.literal_eval(self.speculative_token_tree)
                    self.speculative_token_tree = str(
                        sorted(tree_choices, key=lambda t: (len(t), t))
                    )

                self.draft_tensor_parallel_size = (
                    SpeculativeConfig._verify_and_get_draft_tp(
                        self.target_parallel_config,
                        self.draft_tensor_parallel_size,
                        self.draft_model_config.hf_config,
                    )
                )

                self.draft_model_config.max_model_len = (
                    SpeculativeConfig._maybe_override_draft_max_model_len(
                        self.max_model_len,
                        self.draft_model_config.max_model_len,
                        self.target_model_config.max_model_len,
                    )
                )

                self.draft_parallel_config = (
                    SpeculativeConfig.create_draft_parallel_config(
                        self.target_parallel_config, self.draft_tensor_parallel_size
                    )
                )
        return self

    def _validate_suffix_decoding(self):
        if not has_arctic_inference():
            raise ImportError(
                "Arctic Inference is required for suffix decoding. "
                "Install via `pip install arctic-inference==0.1.1`."
            )
        if self.num_speculative_tokens is None:
            # Suffix decoding decides the actual number of speculative tokens
            # dynamically and treats num_speculative_tokens as a maximum limit.
            self.num_speculative_tokens = self.suffix_decoding_max_tree_depth
            logger.warning(
                "Defaulted num_speculative_tokens to %s for suffix decoding.",
                self.num_speculative_tokens,
            )
        # Validate values
        if self.suffix_decoding_max_tree_depth < 1:
            raise ValueError(
                f"suffix_decoding_max_tree_depth="
                f"{self.suffix_decoding_max_tree_depth} must be >= 1"
            )
        if self.suffix_decoding_max_cached_requests < 0:
            raise ValueError(
                f"suffix_decoding_max_cached_requests="
                f"{self.suffix_decoding_max_cached_requests} must be >= 0"
            )
        if self.suffix_decoding_max_spec_factor < 0:
            raise ValueError(
                f"suffix_decoding_max_spec_factor="
                f"{self.suffix_decoding_max_spec_factor} must be >= 0"
            )
        if not 0 <= self.suffix_decoding_min_token_prob <= 1:
            raise ValueError(
                f"suffix_decoding_min_token_prob="
                f"{self.suffix_decoding_min_token_prob} must be in [0, 1]"
            )

    @staticmethod
    def _maybe_override_draft_max_model_len(
        speculative_max_model_len: int | None,
        draft_max_model_len: int,
        target_max_model_len: int,
    ) -> int:
        """Determine the max sequence len for the draft model. This is usually
        the draft_max_model_len, but may be the target_max_model_len if it is
        less than the draft_max_model_len, or may be speculative_max_model_len
        if it is specified.

        This is necessary so that sequences do not exceed the capacity of the
        draft model or the target model.

        speculative_max_model_len is mainly used for testing that sequences can
        skip speculation.
        """

        if speculative_max_model_len is not None:
            if speculative_max_model_len > draft_max_model_len:
                raise ValueError(
                    f"{speculative_max_model_len=} cannot be "
                    f"larger than {draft_max_model_len=}"
                )

            if speculative_max_model_len > target_max_model_len:
                raise ValueError(
                    f"{speculative_max_model_len=} cannot be "
                    f"larger than {target_max_model_len=}"
                )

            return speculative_max_model_len

        return min(
            draft_max_model_len,
            target_max_model_len,
        )

    @staticmethod
    def _verify_and_get_draft_tp(
        target_parallel_config: ParallelConfig,
        speculative_draft_tensor_parallel_size: int | None,
        draft_hf_config: PretrainedConfig,
    ) -> int:
        """
        Verifies and adjusts the tensor parallel size for a draft model
        specified using speculative_draft_tensor_parallel_size.
        """
        # If speculative_draft_tensor_parallel_size is unset then set it
        # appropriately else verify that it is set correctly.
        if speculative_draft_tensor_parallel_size is None:
            if draft_hf_config.model_type == "mlp_speculator":
                speculative_draft_tensor_parallel_size = 1
                if target_parallel_config.tensor_parallel_size > 1:
                    logger.warning(
                        "%s cannot currently be run with tp>1; "
                        "setting speculative_draft_tensor_parallel_size=1",
                        draft_hf_config.model_type,
                    )
            else:
                speculative_draft_tensor_parallel_size = (
                    target_parallel_config.tensor_parallel_size
                )
        elif speculative_draft_tensor_parallel_size not in (
            1,
            target_parallel_config.tensor_parallel_size,
        ):
            raise ValueError(
                f"{speculative_draft_tensor_parallel_size=} cannot be "
                f"other value than 1 or target model tensor_parallel_size"
            )
        return speculative_draft_tensor_parallel_size

    @staticmethod
    def create_draft_parallel_config(
        target_parallel_config: ParallelConfig,
        speculative_draft_tensor_parallel_size: int,
    ) -> ParallelConfig:
        """Create a parallel config for use by the draft worker.

        This is mostly a copy of the target parallel config, except the tp_size.
        """
        draft_parallel_config = ParallelConfig(
            pipeline_parallel_size=target_parallel_config.pipeline_parallel_size,
            tensor_parallel_size=speculative_draft_tensor_parallel_size,
            distributed_executor_backend=target_parallel_config.distributed_executor_backend,
            max_parallel_loading_workers=target_parallel_config.max_parallel_loading_workers,
            disable_custom_all_reduce=target_parallel_config.disable_custom_all_reduce,
            ray_workers_use_nsight=target_parallel_config.ray_workers_use_nsight,
            placement_group=target_parallel_config.placement_group,
        )

        return draft_parallel_config

    @model_validator(mode="after")
    def _verify_args(self) -> Self:
        if self.tensor_parallel_size is not None:
            raise ValueError(
                "'tensor_parallel_size' is not a valid argument in the "
                "speculative_config. Please pass 'draft_tensor_parallel_size' instead."
            )

        if self.num_speculative_tokens is None:
            raise ValueError(
                "num_speculative_tokens must be provided with "
                "speculative model unless the draft model config contains an "
                "n_predict parameter."
            )

        if self.num_speculative_tokens <= 0:
            raise ValueError(
                "Expected num_speculative_tokens to be greater "
                f"than zero ({self.num_speculative_tokens})."
            )

        if self.draft_model_config:
            self.draft_model_config.verify_with_parallel_config(
                self.draft_parallel_config
            )

        if self.disable_by_batch_size is not None and self.disable_by_batch_size < 2:
            raise ValueError(
                "Expect the batch size threshold of disabling "
                "speculative decoding is > 1, but got "
                f"{self.disable_by_batch_size=}"
            )

        eagle3_target_supported = ["llama", "qwen", "minicpm", "gpt_oss"]
        if (
            self.method == "eagle3"
            and self.target_model_config
            and not any(
                supported_model in self.target_model_config.hf_text_config.model_type
                for supported_model in eagle3_target_supported
            )
        ):
            raise ValueError(
                f"Eagle3 is only supported for {eagle3_target_supported} models. "  # noqa: E501
                f"Got {self.target_model_config.hf_text_config.model_type=}"
            )
        self.verify_equal_vocab_size_if_draft_model()
        return self

    def verify_equal_vocab_size_if_draft_model(self):
        if (
            self.method == "draft_model"
            and self.target_model_config is not None
            and self.draft_model_config is not None
        ):
            target_vocab_size = self.target_model_config.get_vocab_size()
            draft_vocab_size = self.draft_model_config.get_vocab_size()
            if target_vocab_size != draft_vocab_size:
                raise ValueError(
                    f"Target and draft model should have the same vocabulary size. "
                    f"Target model vocab_size={target_vocab_size}. "
                    f"Draft model vocab_size={draft_vocab_size}. "
                    f"Using models with different tokenizers can cause out-of-bounds "
                    f"errors during speculative decoding."
                )

    @property
    def num_lookahead_slots(self) -> int:
        """The number of additional slots the scheduler should allocate per
        step, in addition to the slots allocated for each known token.

        This is equal to the number of speculative tokens, as each speculative
        token must be scored.
        """
        return self.num_speculative_tokens

    def use_eagle(self) -> bool:
        return self.method in ("eagle", "eagle3", "mtp")

    def uses_draft_model(self) -> bool:
        return self.method == "draft_model"

    def __repr__(self) -> str:
        method = self.method
        model = None if method in ("ngram", "suffix") else self.draft_model_config.model
        num_spec_tokens = self.num_speculative_tokens
        return f"SpeculativeConfig({method=}, {model=}, {num_spec_tokens=})"<|MERGE_RESOLUTION|>--- conflicted
+++ resolved
@@ -81,7 +81,6 @@
     draft_tensor_parallel_size: int | None = Field(default=None, ge=1)
     """The degree of the tensor parallelism for the draft model. Can only be 1
     or the same as the target model's tensor parallel size."""
-<<<<<<< HEAD
     tensor_parallel_size: int | None = None
     """Users should pass "draft_tensor_parallel_size". This parameters is only 
     to reject it if passed."""
@@ -90,8 +89,6 @@
     """If set to True, token log probabilities are not returned during
     speculative decoding. If set to False, token log probabilities are returned
     according to the log probability settings in SamplingParams."""
-=======
->>>>>>> be263f76
 
     # Draft model configuration
     quantization: me_quant.QuantizationMethods | None = None
