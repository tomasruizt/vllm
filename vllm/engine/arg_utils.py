# SPDX-License-Identifier: Apache-2.0
# SPDX-FileCopyrightText: Copyright contributors to the vLLM project

import argparse
import copy
import dataclasses
import functools
import json
import sys
from collections.abc import Callable
from dataclasses import MISSING, dataclass, fields, is_dataclass
from itertools import permutations
from types import UnionType
from typing import (
    TYPE_CHECKING,
    Annotated,
    Any,
    Literal,
    TypeAlias,
    TypeVar,
    Union,
    cast,
    get_args,
    get_origin,
)

import huggingface_hub
import regex as re
import torch
from pydantic import TypeAdapter, ValidationError
from pydantic.fields import FieldInfo
from typing_extensions import TypeIs, deprecated

import vllm.envs as envs
from vllm.attention.backends.registry import AttentionBackendEnum
from vllm.config import (
    CacheConfig,
    CompilationConfig,
    ConfigType,
    DeviceConfig,
    ECTransferConfig,
    EPLBConfig,
    KVEventsConfig,
    KVTransferConfig,
    LoadConfig,
    LoRAConfig,
    ModelConfig,
    MultiModalConfig,
    ObservabilityConfig,
    ParallelConfig,
    PoolerConfig,
    SchedulerConfig,
    SpeculativeConfig,
    StructuredOutputsConfig,
    VllmConfig,
    get_attr_docs,
)
from vllm.config.cache import (
    BlockSize,
    CacheDType,
    KVOffloadingBackend,
    MambaDType,
    PrefixCachingHashAlgo,
)
from vllm.config.device import Device
from vllm.config.model import (
    ConvertOption,
    HfOverrides,
    LogprobsMode,
    ModelDType,
    RunnerOption,
    TaskOption,
    TokenizerMode,
)
from vllm.config.multimodal import MMCacheType, MMEncoderTPMode
from vllm.config.observability import DetailedTraceModules
from vllm.config.parallel import DistributedExecutorBackend, ExpertPlacementStrategy
from vllm.config.scheduler import SchedulerPolicy
from vllm.config.utils import get_field
from vllm.logger import init_logger
from vllm.platforms import CpuArchEnum, current_platform
from vllm.plugins import load_general_plugins
from vllm.ray.lazy_utils import is_in_ray_actor, is_ray_initialized
from vllm.transformers_utils.config import (
    get_model_path,
    is_interleaved,
    maybe_override_with_speculators,
)
from vllm.transformers_utils.utils import check_gguf_file, is_cloud_storage
from vllm.utils.argparse_utils import FlexibleArgumentParser
from vllm.utils.mem_constants import GiB_bytes
from vllm.utils.network_utils import get_ip
from vllm.v1.sample.logits_processor import LogitsProcessor

if TYPE_CHECKING:
    from vllm.model_executor.layers.quantization import QuantizationMethods
    from vllm.model_executor.model_loader import LoadFormats
    from vllm.usage.usage_lib import UsageContext
    from vllm.v1.executor import Executor
else:
    Executor = Any
    QuantizationMethods = Any
    LoadFormats = Any
    UsageContext = Any

logger = init_logger(__name__)

# object is used to allow for special typing forms
T = TypeVar("T")
TypeHint: TypeAlias = type[Any] | object
TypeHintT: TypeAlias = type[T] | object


def parse_type(return_type: Callable[[str], T]) -> Callable[[str], T]:
    def _parse_type(val: str) -> T:
        try:
            return return_type(val)
        except ValueError as e:
            raise argparse.ArgumentTypeError(
                f"Value {val} cannot be converted to {return_type}."
            ) from e

    return _parse_type


def optional_type(return_type: Callable[[str], T]) -> Callable[[str], T | None]:
    def _optional_type(val: str) -> T | None:
        if val == "" or val == "None":
            return None
        return parse_type(return_type)(val)

    return _optional_type


def union_dict_and_str(val: str) -> str | dict[str, str] | None:
    if not re.match(r"(?s)^\s*{.*}\s*$", val):
        return str(val)
    return optional_type(json.loads)(val)


def is_type(type_hint: TypeHint, type: TypeHintT) -> TypeIs[TypeHintT]:
    """Check if the type hint is a specific type."""
    return type_hint is type or get_origin(type_hint) is type


def contains_type(type_hints: set[TypeHint], type: TypeHintT) -> bool:
    """Check if the type hints contain a specific type."""
    return any(is_type(type_hint, type) for type_hint in type_hints)


def get_type(type_hints: set[TypeHint], type: TypeHintT) -> TypeHintT:
    """Get the specific type from the type hints."""
    return next((th for th in type_hints if is_type(th, type)), None)


def literal_to_kwargs(type_hints: set[TypeHint]) -> dict[str, Any]:
    """Get the `type` and `choices` from a `Literal` type hint in `type_hints`.

    If `type_hints` also contains `str`, we use `metavar` instead of `choices`.
    """
    type_hint = get_type(type_hints, Literal)
    options = get_args(type_hint)
    option_type = type(options[0])
    if not all(isinstance(option, option_type) for option in options):
        raise ValueError(
            "All options must be of the same type. "
            f"Got {options} with types {[type(c) for c in options]}"
        )
    kwarg = "metavar" if contains_type(type_hints, str) else "choices"
    return {"type": option_type, kwarg: sorted(options)}


def collection_to_kwargs(type_hints: set[TypeHint], type: TypeHint) -> dict[str, Any]:
    type_hint = get_type(type_hints, type)
    types = get_args(type_hint)
    elem_type = types[0]

    # Handle Ellipsis
    assert all(t is elem_type for t in types if t is not Ellipsis), (
        f"All non-Ellipsis elements must be of the same type. Got {types}."
    )

    # Handle Union types
    if get_origin(elem_type) in {Union, UnionType}:
        # Union for Union[X, Y] and UnionType for X | Y
        assert str in get_args(elem_type), (
            "If element can have multiple types, one must be 'str' "
            f"(i.e. 'list[int | str]'). Got {elem_type}."
        )
        elem_type = str

    return {
        "type": elem_type,
        "nargs": "+" if type is not tuple or Ellipsis in types else len(types),
    }


def is_not_builtin(type_hint: TypeHint) -> bool:
    """Check if the class is not a built-in type."""
    return type_hint.__module__ != "builtins"


def get_type_hints(type_hint: TypeHint) -> set[TypeHint]:
    """Extract type hints from Annotated or Union type hints."""
    type_hints: set[TypeHint] = set()
    origin = get_origin(type_hint)
    args = get_args(type_hint)

    if origin is Annotated:
        type_hints.update(get_type_hints(args[0]))
    elif origin in {Union, UnionType}:
        # Union for Union[X, Y] and UnionType for X | Y
        for arg in args:
            type_hints.update(get_type_hints(arg))
    else:
        type_hints.add(type_hint)

    return type_hints


def is_online_quantization(quantization: Any) -> bool:
    return quantization in ["inc"]


NEEDS_HELP = (
    any("--help" in arg for arg in sys.argv)  # vllm SUBCOMMAND --help
    or (argv0 := sys.argv[0]).endswith("mkdocs")  # mkdocs SUBCOMMAND
    or argv0.endswith("mkdocs/__main__.py")  # python -m mkdocs SUBCOMMAND
)


@functools.lru_cache(maxsize=30)
def _compute_kwargs(cls: ConfigType) -> dict[str, dict[str, Any]]:
    # Save time only getting attr docs if we're generating help text
    cls_docs = get_attr_docs(cls) if NEEDS_HELP else {}
    kwargs = {}
    for field in fields(cls):
        # Get the set of possible types for the field
        type_hints: set[TypeHint] = get_type_hints(field.type)

        # If the field is a dataclass, we can use the model_validate_json
        generator = (th for th in type_hints if is_dataclass(th))
        dataclass_cls = next(generator, None)

        # Get the default value of the field
        if field.default is not MISSING:
            default = field.default
            # Handle pydantic.Field defaults
            if isinstance(default, FieldInfo):
                default = (
                    default.default
                    if default.default_factory is None
                    else default.default_factory()
                )
        elif field.default_factory is not MISSING:
            default = field.default_factory()

        # Get the help text for the field
        name = field.name
        help = cls_docs.get(name, "").strip()
        # Escape % for argparse
        help = help.replace("%", "%%")

        # Initialise the kwargs dictionary for the field
        kwargs[name] = {"default": default, "help": help}

        # Set other kwargs based on the type hints
        json_tip = (
            "Should either be a valid JSON string or JSON keys passed individually."
        )
        if dataclass_cls is not None:

            def parse_dataclass(val: str, cls=dataclass_cls) -> Any:
                try:
                    return TypeAdapter(cls).validate_json(val)
                except ValidationError as e:
                    raise argparse.ArgumentTypeError(repr(e)) from e

            kwargs[name]["type"] = parse_dataclass
            kwargs[name]["help"] += f"\n\n{json_tip}"
        elif contains_type(type_hints, bool):
            # Creates --no-<name> and --<name> flags
            kwargs[name]["action"] = argparse.BooleanOptionalAction
        elif contains_type(type_hints, Literal):
            kwargs[name].update(literal_to_kwargs(type_hints))
        elif contains_type(type_hints, tuple):
            kwargs[name].update(collection_to_kwargs(type_hints, tuple))
        elif contains_type(type_hints, list):
            kwargs[name].update(collection_to_kwargs(type_hints, list))
        elif contains_type(type_hints, set):
            kwargs[name].update(collection_to_kwargs(type_hints, set))
        elif contains_type(type_hints, int):
            kwargs[name]["type"] = int
            # Special case for large integers
            human_readable_ints = {
                "max_model_len",
                "max_num_batched_tokens",
                "kv_cache_memory_bytes",
            }
            if name in human_readable_ints:
                kwargs[name]["type"] = human_readable_int
                kwargs[name]["help"] += f"\n\n{human_readable_int.__doc__}"
        elif contains_type(type_hints, float):
            kwargs[name]["type"] = float
        elif contains_type(type_hints, dict) and (
            contains_type(type_hints, str)
            or any(is_not_builtin(th) for th in type_hints)
        ):
            kwargs[name]["type"] = union_dict_and_str
        elif contains_type(type_hints, dict):
            kwargs[name]["type"] = parse_type(json.loads)
            kwargs[name]["help"] += f"\n\n{json_tip}"
        elif contains_type(type_hints, str) or any(
            is_not_builtin(th) for th in type_hints
        ):
            kwargs[name]["type"] = str
        else:
            raise ValueError(f"Unsupported type {type_hints} for argument {name}.")

        # If the type hint was a sequence of literals, use the helper function
        # to update the type and choices
        if get_origin(kwargs[name].get("type")) is Literal:
            kwargs[name].update(literal_to_kwargs({kwargs[name]["type"]}))

        # If None is in type_hints, make the argument optional.
        # But not if it's a bool, argparse will handle this better.
        if type(None) in type_hints and not contains_type(type_hints, bool):
            kwargs[name]["type"] = optional_type(kwargs[name]["type"])
            if kwargs[name].get("choices"):
                kwargs[name]["choices"].append("None")
    return kwargs


def get_kwargs(cls: ConfigType) -> dict[str, dict[str, Any]]:
    """Return argparse kwargs for the given Config dataclass.

    If `--help` or `mkdocs` are not present in the command line command, the
    attribute documentation will not be included in the help output.

    The heavy computation is cached via functools.lru_cache, and a deep copy
    is returned so callers can mutate the dictionary without affecting the
    cached version.
    """
    return copy.deepcopy(_compute_kwargs(cls))


@dataclass
class EngineArgs:
    """Arguments for vLLM engine."""

    model: str = ModelConfig.model
    served_model_name: str | list[str] | None = ModelConfig.served_model_name
    tokenizer: str | None = ModelConfig.tokenizer
    hf_config_path: str | None = ModelConfig.hf_config_path
    runner: RunnerOption = ModelConfig.runner
    convert: ConvertOption = ModelConfig.convert
    task: TaskOption | None = ModelConfig.task
    skip_tokenizer_init: bool = ModelConfig.skip_tokenizer_init
    enable_prompt_embeds: bool = ModelConfig.enable_prompt_embeds
    tokenizer_mode: TokenizerMode = ModelConfig.tokenizer_mode
    trust_remote_code: bool = ModelConfig.trust_remote_code
    allowed_local_media_path: str = ModelConfig.allowed_local_media_path
    allowed_media_domains: list[str] | None = ModelConfig.allowed_media_domains
    download_dir: str | None = LoadConfig.download_dir
    safetensors_load_strategy: str = LoadConfig.safetensors_load_strategy
    load_format: str | LoadFormats = LoadConfig.load_format
    config_format: str = ModelConfig.config_format
    dtype: ModelDType = ModelConfig.dtype
    kv_cache_dtype: CacheDType = CacheConfig.cache_dtype
    seed: int | None = ModelConfig.seed
    max_model_len: int | None = ModelConfig.max_model_len
    cuda_graph_sizes: list[int] | None = CompilationConfig.cudagraph_capture_sizes
    cudagraph_capture_sizes: list[int] | None = (
        CompilationConfig.cudagraph_capture_sizes
    )
    max_cudagraph_capture_size: int | None = get_field(
        CompilationConfig, "max_cudagraph_capture_size"
    )
    # Note: Specifying a custom executor backend by passing a class
    # is intended for expert use only. The API may change without
    # notice.
    distributed_executor_backend: (
        str | DistributedExecutorBackend | type[Executor] | None
    ) = ParallelConfig.distributed_executor_backend
    # number of P/D disaggregation (or other disaggregation) workers
    pipeline_parallel_size: int = ParallelConfig.pipeline_parallel_size
    tensor_parallel_size: int = ParallelConfig.tensor_parallel_size
    decode_context_parallel_size: int = ParallelConfig.decode_context_parallel_size
    dcp_kv_cache_interleave_size: int = ParallelConfig.dcp_kv_cache_interleave_size
    data_parallel_size: int = ParallelConfig.data_parallel_size
    data_parallel_rank: int | None = None
    data_parallel_start_rank: int | None = None
    data_parallel_size_local: int | None = None
    data_parallel_address: str | None = None
    data_parallel_rpc_port: int | None = None
    data_parallel_hybrid_lb: bool = False
    data_parallel_backend: str = ParallelConfig.data_parallel_backend
    enable_expert_parallel: bool = ParallelConfig.enable_expert_parallel
    all2all_backend: str | None = ParallelConfig.all2all_backend
    enable_dbo: bool = ParallelConfig.enable_dbo
    dbo_decode_token_threshold: int = ParallelConfig.dbo_decode_token_threshold
    dbo_prefill_token_threshold: int = ParallelConfig.dbo_prefill_token_threshold
    disable_nccl_for_dp_synchronization: bool = (
        ParallelConfig.disable_nccl_for_dp_synchronization
    )
    eplb_config: EPLBConfig = get_field(ParallelConfig, "eplb_config")
    enable_eplb: bool = ParallelConfig.enable_eplb
    expert_placement_strategy: ExpertPlacementStrategy = (
        ParallelConfig.expert_placement_strategy
    )
    _api_process_count: int = ParallelConfig._api_process_count
    _api_process_rank: int = ParallelConfig._api_process_rank
    num_redundant_experts: int = EPLBConfig.num_redundant_experts
    eplb_window_size: int = EPLBConfig.window_size
    eplb_step_interval: int = EPLBConfig.step_interval
    eplb_log_balancedness: bool = EPLBConfig.log_balancedness
    max_parallel_loading_workers: int | None = (
        ParallelConfig.max_parallel_loading_workers
    )
    block_size: BlockSize | None = CacheConfig.block_size
    enable_prefix_caching: bool | None = CacheConfig.enable_prefix_caching
    prefix_caching_hash_algo: PrefixCachingHashAlgo = (
        CacheConfig.prefix_caching_hash_algo
    )
    disable_sliding_window: bool = ModelConfig.disable_sliding_window
    disable_cascade_attn: bool = ModelConfig.disable_cascade_attn
    swap_space: float = CacheConfig.swap_space
    cpu_offload_gb: float = CacheConfig.cpu_offload_gb
    gpu_memory_utilization: float = CacheConfig.gpu_memory_utilization
    kv_cache_memory_bytes: int | None = CacheConfig.kv_cache_memory_bytes
    max_num_batched_tokens: int | None = None
    max_num_partial_prefills: int = SchedulerConfig.max_num_partial_prefills
    max_long_partial_prefills: int = SchedulerConfig.max_long_partial_prefills
    long_prefill_token_threshold: int = SchedulerConfig.long_prefill_token_threshold
    max_num_seqs: int | None = None
    max_logprobs: int = ModelConfig.max_logprobs
    logprobs_mode: LogprobsMode = ModelConfig.logprobs_mode
    disable_log_stats: bool = False
    aggregate_engine_logging: bool = False
    revision: str | None = ModelConfig.revision
    code_revision: str | None = ModelConfig.code_revision
    hf_token: bool | str | None = ModelConfig.hf_token
    hf_overrides: HfOverrides = get_field(ModelConfig, "hf_overrides")
    tokenizer_revision: str | None = ModelConfig.tokenizer_revision
    quantization: QuantizationMethods | None = ModelConfig.quantization
    enforce_eager: bool = ModelConfig.enforce_eager
    disable_custom_all_reduce: bool = ParallelConfig.disable_custom_all_reduce
    limit_mm_per_prompt: dict[str, int | dict[str, int]] = get_field(
        MultiModalConfig, "limit_per_prompt"
    )
    enable_mm_embeds: bool = MultiModalConfig.enable_mm_embeds
    interleave_mm_strings: bool = MultiModalConfig.interleave_mm_strings
    media_io_kwargs: dict[str, dict[str, Any]] = get_field(
        MultiModalConfig, "media_io_kwargs"
    )
    mm_processor_kwargs: dict[str, Any] | None = MultiModalConfig.mm_processor_kwargs
    disable_mm_preprocessor_cache: bool = False  # DEPRECATED
    mm_processor_cache_gb: float = MultiModalConfig.mm_processor_cache_gb
    mm_processor_cache_type: MMCacheType | None = (
        MultiModalConfig.mm_processor_cache_type
    )
    mm_shm_cache_max_object_size_mb: int = (
        MultiModalConfig.mm_shm_cache_max_object_size_mb
    )
    mm_encoder_tp_mode: MMEncoderTPMode = MultiModalConfig.mm_encoder_tp_mode
    mm_encoder_attn_backend: AttentionBackendEnum | str | None = (
        MultiModalConfig.mm_encoder_attn_backend
    )
    io_processor_plugin: str | None = None
    skip_mm_profiling: bool = MultiModalConfig.skip_mm_profiling
    video_pruning_rate: float = MultiModalConfig.video_pruning_rate
    # LoRA fields
    enable_lora: bool = False
    max_loras: int = LoRAConfig.max_loras
    max_lora_rank: int = LoRAConfig.max_lora_rank
    default_mm_loras: dict[str, str] | None = LoRAConfig.default_mm_loras
    fully_sharded_loras: bool = LoRAConfig.fully_sharded_loras
    max_cpu_loras: int | None = LoRAConfig.max_cpu_loras
    lora_dtype: str | torch.dtype | None = LoRAConfig.lora_dtype
    lora_extra_vocab_size: int = LoRAConfig.lora_extra_vocab_size

    ray_workers_use_nsight: bool = ParallelConfig.ray_workers_use_nsight
    num_gpu_blocks_override: int | None = CacheConfig.num_gpu_blocks_override
    num_lookahead_slots: int = SchedulerConfig.num_lookahead_slots
    model_loader_extra_config: dict = get_field(LoadConfig, "model_loader_extra_config")
    ignore_patterns: str | list[str] = get_field(LoadConfig, "ignore_patterns")

    enable_chunked_prefill: bool | None = None
    disable_chunked_mm_input: bool = SchedulerConfig.disable_chunked_mm_input

    disable_hybrid_kv_cache_manager: bool = (
        SchedulerConfig.disable_hybrid_kv_cache_manager
    )

    structured_outputs_config: StructuredOutputsConfig = get_field(
        VllmConfig, "structured_outputs_config"
    )
    reasoning_parser: str = StructuredOutputsConfig.reasoning_parser
    reasoning_parser_plugin: str | None = None
    # Deprecated guided decoding fields
    guided_decoding_backend: str | None = None
    guided_decoding_disable_fallback: bool | None = None
    guided_decoding_disable_any_whitespace: bool | None = None
    guided_decoding_disable_additional_properties: bool | None = None

    logits_processor_pattern: str | None = ModelConfig.logits_processor_pattern

    speculative_config: dict[str, Any] | None = None

    show_hidden_metrics_for_version: str | None = (
        ObservabilityConfig.show_hidden_metrics_for_version
    )
    otlp_traces_endpoint: str | None = ObservabilityConfig.otlp_traces_endpoint
    collect_detailed_traces: list[DetailedTraceModules] | None = (
        ObservabilityConfig.collect_detailed_traces
    )
    scheduling_policy: SchedulerPolicy = SchedulerConfig.policy
    scheduler_cls: str | type[object] | None = SchedulerConfig.scheduler_cls

    pooler_config: PoolerConfig | None = ModelConfig.pooler_config
    override_pooler_config: dict | PoolerConfig | None = (
        ModelConfig.override_pooler_config
    )
    compilation_config: CompilationConfig = get_field(VllmConfig, "compilation_config")
    worker_cls: str = ParallelConfig.worker_cls
    worker_extension_cls: str = ParallelConfig.worker_extension_cls

    kv_transfer_config: KVTransferConfig | None = None
    kv_events_config: KVEventsConfig | None = None

    ec_transfer_config: ECTransferConfig | None = None

    generation_config: str = ModelConfig.generation_config
    enable_sleep_mode: bool = ModelConfig.enable_sleep_mode
    override_generation_config: dict[str, Any] = get_field(
        ModelConfig, "override_generation_config"
    )
    model_impl: str = ModelConfig.model_impl
    override_attention_dtype: str = ModelConfig.override_attention_dtype

    calculate_kv_scales: bool = CacheConfig.calculate_kv_scales
    mamba_cache_dtype: MambaDType = CacheConfig.mamba_cache_dtype
    mamba_ssm_cache_dtype: MambaDType = CacheConfig.mamba_ssm_cache_dtype
    mamba_block_size: int | None = get_field(CacheConfig, "mamba_block_size")

    additional_config: dict[str, Any] = get_field(VllmConfig, "additional_config")

    use_tqdm_on_load: bool = LoadConfig.use_tqdm_on_load
    pt_load_map_location: str = LoadConfig.pt_load_map_location

    # DEPRECATED
    enable_multimodal_encoder_data_parallel: bool = False

    logits_processors: list[str | type[LogitsProcessor]] | None = (
        ModelConfig.logits_processors
    )
    """Custom logitproc types"""

    async_scheduling: bool | None = SchedulerConfig.async_scheduling

    stream_interval: int = SchedulerConfig.stream_interval

    kv_sharing_fast_prefill: bool = CacheConfig.kv_sharing_fast_prefill

    kv_offloading_size: float | None = CacheConfig.kv_offloading_size
    kv_offloading_backend: KVOffloadingBackend | None = (
        CacheConfig.kv_offloading_backend
    )
    tokens_only: bool = False

    def __post_init__(self):
        # support `EngineArgs(compilation_config={...})`
        # without having to manually construct a
        # CompilationConfig object
        if isinstance(self.compilation_config, dict):
            self.compilation_config = CompilationConfig(**self.compilation_config)
        if isinstance(self.eplb_config, dict):
            self.eplb_config = EPLBConfig(**self.eplb_config)
        # Setup plugins
        from vllm.plugins import load_general_plugins

        load_general_plugins()
        # when use hf offline,replace model id to local model path
        if huggingface_hub.constants.HF_HUB_OFFLINE:
            model_id = self.model
            self.model = get_model_path(self.model, self.revision)
            logger.info(
                "HF_HUB_OFFLINE is True, replace model_id [%s] to model_path [%s]",
                model_id,
                self.model,
            )

    @staticmethod
    def add_cli_args(parser: FlexibleArgumentParser) -> FlexibleArgumentParser:
        """Shared CLI arguments for vLLM engine."""

        # Model arguments
        model_kwargs = get_kwargs(ModelConfig)
        model_group = parser.add_argument_group(
            title="ModelConfig",
            description=ModelConfig.__doc__,
        )
        if not ("serve" in sys.argv[1:] and "--help" in sys.argv[1:]):
            model_group.add_argument("--model", **model_kwargs["model"])
        model_group.add_argument("--runner", **model_kwargs["runner"])
        model_group.add_argument("--convert", **model_kwargs["convert"])
        model_group.add_argument("--task", **model_kwargs["task"], deprecated=True)
        model_group.add_argument("--tokenizer", **model_kwargs["tokenizer"])
        model_group.add_argument("--tokenizer-mode", **model_kwargs["tokenizer_mode"])
        model_group.add_argument(
            "--trust-remote-code", **model_kwargs["trust_remote_code"]
        )
        model_group.add_argument("--dtype", **model_kwargs["dtype"])
        model_group.add_argument("--seed", **model_kwargs["seed"])
        model_group.add_argument("--hf-config-path", **model_kwargs["hf_config_path"])
        model_group.add_argument(
            "--allowed-local-media-path", **model_kwargs["allowed_local_media_path"]
        )
        model_group.add_argument(
            "--allowed-media-domains", **model_kwargs["allowed_media_domains"]
        )
        model_group.add_argument("--revision", **model_kwargs["revision"])
        model_group.add_argument("--code-revision", **model_kwargs["code_revision"])
        model_group.add_argument(
            "--tokenizer-revision", **model_kwargs["tokenizer_revision"]
        )
        model_group.add_argument("--max-model-len", **model_kwargs["max_model_len"])
        model_group.add_argument("--quantization", "-q", **model_kwargs["quantization"])
        model_group.add_argument("--enforce-eager", **model_kwargs["enforce_eager"])
        model_group.add_argument("--max-logprobs", **model_kwargs["max_logprobs"])
        model_group.add_argument("--logprobs-mode", **model_kwargs["logprobs_mode"])
        model_group.add_argument(
            "--disable-sliding-window", **model_kwargs["disable_sliding_window"]
        )
        model_group.add_argument(
            "--disable-cascade-attn", **model_kwargs["disable_cascade_attn"]
        )
        model_group.add_argument(
            "--skip-tokenizer-init", **model_kwargs["skip_tokenizer_init"]
        )
        model_group.add_argument(
            "--enable-prompt-embeds", **model_kwargs["enable_prompt_embeds"]
        )
        model_group.add_argument(
            "--served-model-name", **model_kwargs["served_model_name"]
        )
        model_group.add_argument("--config-format", **model_kwargs["config_format"])
        # This one is a special case because it can bool
        # or str. TODO: Handle this in get_kwargs
        model_group.add_argument(
            "--hf-token",
            type=str,
            nargs="?",
            const=True,
            default=model_kwargs["hf_token"]["default"],
            help=model_kwargs["hf_token"]["help"],
        )
        model_group.add_argument("--hf-overrides", **model_kwargs["hf_overrides"])
        model_group.add_argument("--pooler-config", **model_kwargs["pooler_config"])
        model_group.add_argument(
            "--override-pooler-config",
            **model_kwargs["override_pooler_config"],
            deprecated=True,
        )
        model_group.add_argument(
            "--logits-processor-pattern", **model_kwargs["logits_processor_pattern"]
        )
        model_group.add_argument(
            "--generation-config", **model_kwargs["generation_config"]
        )
        model_group.add_argument(
            "--override-generation-config", **model_kwargs["override_generation_config"]
        )
        model_group.add_argument(
            "--enable-sleep-mode", **model_kwargs["enable_sleep_mode"]
        )
        model_group.add_argument("--model-impl", **model_kwargs["model_impl"])
        model_group.add_argument(
            "--override-attention-dtype", **model_kwargs["override_attention_dtype"]
        )
        model_group.add_argument(
            "--logits-processors", **model_kwargs["logits_processors"]
        )
        model_group.add_argument(
            "--io-processor-plugin", **model_kwargs["io_processor_plugin"]
        )

        # Model loading arguments
        load_kwargs = get_kwargs(LoadConfig)
        load_group = parser.add_argument_group(
            title="LoadConfig",
            description=LoadConfig.__doc__,
        )
        load_group.add_argument("--load-format", **load_kwargs["load_format"])
        load_group.add_argument("--download-dir", **load_kwargs["download_dir"])
        load_group.add_argument(
            "--safetensors-load-strategy", **load_kwargs["safetensors_load_strategy"]
        )
        load_group.add_argument(
            "--model-loader-extra-config", **load_kwargs["model_loader_extra_config"]
        )
        load_group.add_argument("--ignore-patterns", **load_kwargs["ignore_patterns"])
        load_group.add_argument("--use-tqdm-on-load", **load_kwargs["use_tqdm_on_load"])
        load_group.add_argument(
            "--pt-load-map-location", **load_kwargs["pt_load_map_location"]
        )

        # Structured outputs arguments
        structured_outputs_kwargs = get_kwargs(StructuredOutputsConfig)
        structured_outputs_group = parser.add_argument_group(
            title="StructuredOutputsConfig",
            description=StructuredOutputsConfig.__doc__,
        )
        structured_outputs_group.add_argument(
            "--reasoning-parser",
            # Choices need to be validated after parsing to include plugins
            **structured_outputs_kwargs["reasoning_parser"],
        )
        structured_outputs_group.add_argument(
            "--reasoning-parser-plugin",
            **structured_outputs_kwargs["reasoning_parser_plugin"],
        )
        # Deprecated guided decoding arguments
        for arg, type in [
            ("--guided-decoding-backend", str),
            ("--guided-decoding-disable-fallback", bool),
            ("--guided-decoding-disable-any-whitespace", bool),
            ("--guided-decoding-disable-additional-properties", bool),
        ]:
            structured_outputs_group.add_argument(
                arg,
                type=type,
                help=(f"[DEPRECATED] {arg} will be removed in v0.12.0."),
                deprecated=True,
            )

        # Parallel arguments
        parallel_kwargs = get_kwargs(ParallelConfig)
        parallel_group = parser.add_argument_group(
            title="ParallelConfig",
            description=ParallelConfig.__doc__,
        )
        parallel_group.add_argument(
            "--distributed-executor-backend",
            **parallel_kwargs["distributed_executor_backend"],
        )
        parallel_group.add_argument(
            "--pipeline-parallel-size",
            "-pp",
            **parallel_kwargs["pipeline_parallel_size"],
        )
        parallel_group.add_argument(
            "--tensor-parallel-size", "-tp", **parallel_kwargs["tensor_parallel_size"]
        )
        parallel_group.add_argument(
            "--decode-context-parallel-size",
            "-dcp",
            **parallel_kwargs["decode_context_parallel_size"],
        )
        parallel_group.add_argument(
            "--dcp-kv-cache-interleave-size",
            **parallel_kwargs["dcp_kv_cache_interleave_size"],
        )
        parallel_group.add_argument(
            "--data-parallel-size", "-dp", **parallel_kwargs["data_parallel_size"]
        )
        parallel_group.add_argument(
            "--data-parallel-rank",
            "-dpn",
            type=int,
            help="Data parallel rank of this instance. "
            "When set, enables external load balancer mode.",
        )
        parallel_group.add_argument(
            "--data-parallel-start-rank",
            "-dpr",
            type=int,
            help="Starting data parallel rank for secondary nodes.",
        )
        parallel_group.add_argument(
            "--data-parallel-size-local",
            "-dpl",
            type=int,
            help="Number of data parallel replicas to run on this node.",
        )
        parallel_group.add_argument(
            "--data-parallel-address",
            "-dpa",
            type=str,
            help="Address of data parallel cluster head-node.",
        )
        parallel_group.add_argument(
            "--data-parallel-rpc-port",
            "-dpp",
            type=int,
            help="Port for data parallel RPC communication.",
        )
        parallel_group.add_argument(
            "--data-parallel-backend",
            "-dpb",
            type=str,
            default="mp",
            help='Backend for data parallel, either "mp" or "ray".',
        )
        parallel_group.add_argument(
            "--data-parallel-hybrid-lb", **parallel_kwargs["data_parallel_hybrid_lb"]
        )
        parallel_group.add_argument(
            "--enable-expert-parallel", **parallel_kwargs["enable_expert_parallel"]
        )
        parallel_group.add_argument(
            "--all2all-backend", **parallel_kwargs["all2all_backend"]
        )
        parallel_group.add_argument("--enable-dbo", **parallel_kwargs["enable_dbo"])
        parallel_group.add_argument(
            "--dbo-decode-token-threshold",
            **parallel_kwargs["dbo_decode_token_threshold"],
        )
        parallel_group.add_argument(
            "--dbo-prefill-token-threshold",
            **parallel_kwargs["dbo_prefill_token_threshold"],
        )
        parallel_group.add_argument(
            "--disable-nccl-for-dp-synchronization",
            **parallel_kwargs["disable_nccl_for_dp_synchronization"],
        )
        parallel_group.add_argument("--enable-eplb", **parallel_kwargs["enable_eplb"])
        parallel_group.add_argument("--eplb-config", **parallel_kwargs["eplb_config"])
        parallel_group.add_argument(
            "--expert-placement-strategy",
            **parallel_kwargs["expert_placement_strategy"],
        )
        parallel_group.add_argument(
            "--num-redundant-experts",
            type=int,
            help="[DEPRECATED] --num-redundant-experts will be removed in v0.12.0.",
            deprecated=True,
        )
        parallel_group.add_argument(
            "--eplb-window-size",
            type=int,
            help="[DEPRECATED] --eplb-window-size will be removed in v0.12.0.",
            deprecated=True,
        )
        parallel_group.add_argument(
            "--eplb-step-interval",
            type=int,
            help="[DEPRECATED] --eplb-step-interval will be removed in v0.12.0.",
            deprecated=True,
        )
        parallel_group.add_argument(
            "--eplb-log-balancedness",
            action=argparse.BooleanOptionalAction,
            help="[DEPRECATED] --eplb-log-balancedness will be removed in v0.12.0.",
            deprecated=True,
        )

        parallel_group.add_argument(
            "--max-parallel-loading-workers",
            **parallel_kwargs["max_parallel_loading_workers"],
        )
        parallel_group.add_argument(
            "--ray-workers-use-nsight", **parallel_kwargs["ray_workers_use_nsight"]
        )
        parallel_group.add_argument(
            "--disable-custom-all-reduce",
            **parallel_kwargs["disable_custom_all_reduce"],
        )
        parallel_group.add_argument("--worker-cls", **parallel_kwargs["worker_cls"])
        parallel_group.add_argument(
            "--worker-extension-cls", **parallel_kwargs["worker_extension_cls"]
        )
        parallel_group.add_argument(
            "--enable-multimodal-encoder-data-parallel",
            action="store_true",
            deprecated=True,
        )

        # KV cache arguments
        cache_kwargs = get_kwargs(CacheConfig)
        cache_group = parser.add_argument_group(
            title="CacheConfig",
            description=CacheConfig.__doc__,
        )
        cache_group.add_argument("--block-size", **cache_kwargs["block_size"])
        cache_group.add_argument(
            "--gpu-memory-utilization", **cache_kwargs["gpu_memory_utilization"]
        )
        cache_group.add_argument(
            "--kv-cache-memory-bytes", **cache_kwargs["kv_cache_memory_bytes"]
        )
        cache_group.add_argument("--swap-space", **cache_kwargs["swap_space"])
        cache_group.add_argument("--kv-cache-dtype", **cache_kwargs["cache_dtype"])
        cache_group.add_argument(
            "--num-gpu-blocks-override", **cache_kwargs["num_gpu_blocks_override"]
        )
        cache_group.add_argument(
            "--enable-prefix-caching", **cache_kwargs["enable_prefix_caching"]
        )
        cache_group.add_argument(
            "--prefix-caching-hash-algo", **cache_kwargs["prefix_caching_hash_algo"]
        )
        cache_group.add_argument("--cpu-offload-gb", **cache_kwargs["cpu_offload_gb"])
        cache_group.add_argument(
            "--calculate-kv-scales", **cache_kwargs["calculate_kv_scales"]
        )
        cache_group.add_argument(
            "--kv-sharing-fast-prefill", **cache_kwargs["kv_sharing_fast_prefill"]
        )
        cache_group.add_argument(
            "--mamba-cache-dtype", **cache_kwargs["mamba_cache_dtype"]
        )
        cache_group.add_argument(
            "--mamba-ssm-cache-dtype", **cache_kwargs["mamba_ssm_cache_dtype"]
        )
        cache_group.add_argument(
            "--mamba-block-size", **cache_kwargs["mamba_block_size"]
        )
        cache_group.add_argument(
            "--kv-offloading-size", **cache_kwargs["kv_offloading_size"]
        )
        cache_group.add_argument(
            "--kv-offloading-backend", **cache_kwargs["kv_offloading_backend"]
        )

        # Multimodal related configs
        multimodal_kwargs = get_kwargs(MultiModalConfig)
        multimodal_group = parser.add_argument_group(
            title="MultiModalConfig",
            description=MultiModalConfig.__doc__,
        )
        multimodal_group.add_argument(
            "--limit-mm-per-prompt", **multimodal_kwargs["limit_per_prompt"]
        )
        multimodal_group.add_argument(
            "--enable-mm-embeds", **multimodal_kwargs["enable_mm_embeds"]
        )
        multimodal_group.add_argument(
            "--media-io-kwargs", **multimodal_kwargs["media_io_kwargs"]
        )
        multimodal_group.add_argument(
            "--mm-processor-kwargs", **multimodal_kwargs["mm_processor_kwargs"]
        )
        multimodal_group.add_argument(
            "--mm-processor-cache-gb", **multimodal_kwargs["mm_processor_cache_gb"]
        )
        multimodal_group.add_argument(
            "--disable-mm-preprocessor-cache", action="store_true", deprecated=True
        )
        multimodal_group.add_argument(
            "--mm-processor-cache-type", **multimodal_kwargs["mm_processor_cache_type"]
        )
        multimodal_group.add_argument(
            "--mm-shm-cache-max-object-size-mb",
            **multimodal_kwargs["mm_shm_cache_max_object_size_mb"],
        )
        multimodal_group.add_argument(
            "--mm-encoder-tp-mode", **multimodal_kwargs["mm_encoder_tp_mode"]
        )
        multimodal_group.add_argument(
            "--mm-encoder-attn-backend",
            **multimodal_kwargs["mm_encoder_attn_backend"],
        )
        multimodal_group.add_argument(
            "--interleave-mm-strings", **multimodal_kwargs["interleave_mm_strings"]
        )
        multimodal_group.add_argument(
            "--skip-mm-profiling", **multimodal_kwargs["skip_mm_profiling"]
        )

        multimodal_group.add_argument(
            "--video-pruning-rate", **multimodal_kwargs["video_pruning_rate"]
        )

        # LoRA related configs
        lora_kwargs = get_kwargs(LoRAConfig)
        lora_group = parser.add_argument_group(
            title="LoRAConfig",
            description=LoRAConfig.__doc__,
        )
        lora_group.add_argument(
            "--enable-lora",
            action=argparse.BooleanOptionalAction,
            help="If True, enable handling of LoRA adapters.",
        )
        lora_group.add_argument("--max-loras", **lora_kwargs["max_loras"])
        lora_group.add_argument("--max-lora-rank", **lora_kwargs["max_lora_rank"])
        lora_group.add_argument(
            "--lora-extra-vocab-size", **lora_kwargs["lora_extra_vocab_size"]
        )
        lora_group.add_argument(
            "--lora-dtype",
            **lora_kwargs["lora_dtype"],
        )
        lora_group.add_argument("--max-cpu-loras", **lora_kwargs["max_cpu_loras"])
        lora_group.add_argument(
            "--fully-sharded-loras", **lora_kwargs["fully_sharded_loras"]
        )
        lora_group.add_argument("--default-mm-loras", **lora_kwargs["default_mm_loras"])

        # Observability arguments
        observability_kwargs = get_kwargs(ObservabilityConfig)
        observability_group = parser.add_argument_group(
            title="ObservabilityConfig",
            description=ObservabilityConfig.__doc__,
        )
        observability_group.add_argument(
            "--show-hidden-metrics-for-version",
            **observability_kwargs["show_hidden_metrics_for_version"],
        )
        observability_group.add_argument(
            "--otlp-traces-endpoint", **observability_kwargs["otlp_traces_endpoint"]
        )
        # TODO: generalise this special case
        choices = observability_kwargs["collect_detailed_traces"]["choices"]
        metavar = f"{{{','.join(choices)}}}"
        observability_kwargs["collect_detailed_traces"]["metavar"] = metavar
        observability_kwargs["collect_detailed_traces"]["choices"] += [
            ",".join(p) for p in permutations(get_args(DetailedTraceModules), r=2)
        ]
        observability_group.add_argument(
            "--collect-detailed-traces",
            **observability_kwargs["collect_detailed_traces"],
        )

        # Scheduler arguments
        scheduler_kwargs = get_kwargs(SchedulerConfig)
        scheduler_group = parser.add_argument_group(
            title="SchedulerConfig",
            description=SchedulerConfig.__doc__,
        )
        scheduler_group.add_argument(
            "--max-num-batched-tokens", **scheduler_kwargs["max_num_batched_tokens"]
        )
        scheduler_group.add_argument(
            "--max-num-seqs", **scheduler_kwargs["max_num_seqs"]
        )
        scheduler_group.add_argument(
            "--max-num-partial-prefills", **scheduler_kwargs["max_num_partial_prefills"]
        )
        scheduler_group.add_argument(
            "--max-long-partial-prefills",
            **scheduler_kwargs["max_long_partial_prefills"],
        )
        scheduler_group.add_argument(
            "--long-prefill-token-threshold",
            **scheduler_kwargs["long_prefill_token_threshold"],
        )
        scheduler_group.add_argument(
            "--num-lookahead-slots", **scheduler_kwargs["num_lookahead_slots"]
        )
        # multi-step scheduling has been removed; corresponding arguments
        # are no longer supported.
        scheduler_group.add_argument(
            "--scheduling-policy", **scheduler_kwargs["policy"]
        )
        scheduler_group.add_argument(
            "--enable-chunked-prefill", **scheduler_kwargs["enable_chunked_prefill"]
        )
        scheduler_group.add_argument(
            "--disable-chunked-mm-input", **scheduler_kwargs["disable_chunked_mm_input"]
        )
        scheduler_group.add_argument(
            "--scheduler-cls", **scheduler_kwargs["scheduler_cls"]
        )
        scheduler_group.add_argument(
            "--disable-hybrid-kv-cache-manager",
            **scheduler_kwargs["disable_hybrid_kv_cache_manager"],
        )
        scheduler_group.add_argument(
            "--async-scheduling", **scheduler_kwargs["async_scheduling"]
        )
        scheduler_group.add_argument(
            "--stream-interval", **scheduler_kwargs["stream_interval"]
        )

        # Compilation arguments
        compilation_kwargs = get_kwargs(CompilationConfig)
        compilation_group = parser.add_argument_group(
            title="CompilationConfig",
            description=CompilationConfig.__doc__,
        )
        compilation_group.add_argument(
            "--cudagraph-capture-sizes", **compilation_kwargs["cudagraph_capture_sizes"]
        )
        compilation_kwargs["cudagraph_capture_sizes"]["help"] = (
            "--cuda-graph-sizes is deprecated and will be removed in v0.13.0 or v1.0.0,"
            " whichever is soonest. Please use --cudagraph-capture-sizes instead."
        )
        compilation_group.add_argument(
            "--cuda-graph-sizes",
            **compilation_kwargs["cudagraph_capture_sizes"],
            deprecated=True,
        )
        compilation_group.add_argument(
            "--max-cudagraph-capture-size",
            **compilation_kwargs["max_cudagraph_capture_size"],
        )

        # vLLM arguments
        vllm_kwargs = get_kwargs(VllmConfig)
        vllm_group = parser.add_argument_group(
            title="VllmConfig",
            description=VllmConfig.__doc__,
        )
        # We construct SpeculativeConfig using fields from other configs in
        # create_engine_config. So we set the type to a JSON string here to
        # delay the Pydantic validation that comes with SpeculativeConfig.
        vllm_kwargs["speculative_config"]["type"] = optional_type(json.loads)
        vllm_group.add_argument(
            "--speculative-config", **vllm_kwargs["speculative_config"]
        )
        vllm_group.add_argument(
            "--kv-transfer-config", **vllm_kwargs["kv_transfer_config"]
        )
        vllm_group.add_argument("--kv-events-config", **vllm_kwargs["kv_events_config"])
        vllm_group.add_argument(
            "--ec-transfer-config", **vllm_kwargs["ec_transfer_config"]
        )
        vllm_group.add_argument(
            "--compilation-config", "-O", **vllm_kwargs["compilation_config"]
        )
        vllm_group.add_argument(
            "--additional-config", **vllm_kwargs["additional_config"]
        )
        vllm_group.add_argument(
            "--structured-outputs-config", **vllm_kwargs["structured_outputs_config"]
        )

        # Other arguments
        parser.add_argument(
            "--disable-log-stats",
            action="store_true",
            help="Disable logging statistics.",
        )

        parser.add_argument(
            "--aggregate-engine-logging",
            action="store_true",
            help="Log aggregate rather than per-engine statistics "
            "when using data parallelism.",
        )
        return parser

    @classmethod
    def from_cli_args(cls, args: argparse.Namespace):
        # Get the list of attributes of this dataclass.
        attrs = [attr.name for attr in dataclasses.fields(cls)]
        # Set the attributes from the parsed arguments.
        engine_args = cls(
            **{attr: getattr(args, attr) for attr in attrs if hasattr(args, attr)}
        )
        return engine_args

    def create_model_config(self) -> ModelConfig:
        # gguf file needs a specific model loader and doesn't use hf_repo
        if check_gguf_file(self.model):
            self.quantization = self.load_format = "gguf"

        if self.disable_mm_preprocessor_cache:
            logger.warning(
                "`--disable-mm-preprocessor-cache` is deprecated "
                "and will be removed in v0.13. "
                "Please use `--mm-processor-cache-gb 0` instead.",
            )

            self.mm_processor_cache_gb = 0
        elif envs.VLLM_MM_INPUT_CACHE_GIB != 4:
            logger.warning(
                "VLLM_MM_INPUT_CACHE_GIB` is deprecated "
                "and will be removed in v0.13. "
                "Please use `--mm-processor-cache-gb %d` instead.",
                envs.VLLM_MM_INPUT_CACHE_GIB,
            )

            self.mm_processor_cache_gb = envs.VLLM_MM_INPUT_CACHE_GIB

        if self.enable_multimodal_encoder_data_parallel:
            logger.warning(
                "--enable-multimodal-encoder-data-parallel` is deprecated "
                "and will be removed in v0.13. "
                "Please use `--mm-encoder-tp-mode data` instead."
            )

            self.mm_encoder_tp_mode = "data"

        return ModelConfig(
            model=self.model,
            hf_config_path=self.hf_config_path,
            runner=self.runner,
            convert=self.convert,
            task=self.task,
            tokenizer=self.tokenizer,
            tokenizer_mode=self.tokenizer_mode,
            trust_remote_code=self.trust_remote_code,
            allowed_local_media_path=self.allowed_local_media_path,
            allowed_media_domains=self.allowed_media_domains,
            dtype=self.dtype,
            seed=self.seed,
            revision=self.revision,
            code_revision=self.code_revision,
            hf_token=self.hf_token,
            hf_overrides=self.hf_overrides,
            tokenizer_revision=self.tokenizer_revision,
            max_model_len=self.max_model_len,
            quantization=self.quantization,
            enforce_eager=self.enforce_eager,
            max_logprobs=self.max_logprobs,
            logprobs_mode=self.logprobs_mode,
            disable_sliding_window=self.disable_sliding_window,
            disable_cascade_attn=self.disable_cascade_attn,
            skip_tokenizer_init=self.skip_tokenizer_init,
            enable_prompt_embeds=self.enable_prompt_embeds,
            served_model_name=self.served_model_name,
            limit_mm_per_prompt=self.limit_mm_per_prompt,
            enable_mm_embeds=self.enable_mm_embeds,
            interleave_mm_strings=self.interleave_mm_strings,
            media_io_kwargs=self.media_io_kwargs,
            skip_mm_profiling=self.skip_mm_profiling,
            config_format=self.config_format,
            mm_processor_kwargs=self.mm_processor_kwargs,
            mm_processor_cache_gb=self.mm_processor_cache_gb,
            mm_processor_cache_type=self.mm_processor_cache_type,
            mm_shm_cache_max_object_size_mb=self.mm_shm_cache_max_object_size_mb,
            mm_encoder_tp_mode=self.mm_encoder_tp_mode,
            mm_encoder_attn_backend=self.mm_encoder_attn_backend,
            pooler_config=self.pooler_config,
            override_pooler_config=self.override_pooler_config,
            logits_processor_pattern=self.logits_processor_pattern,
            generation_config=self.generation_config,
            override_generation_config=self.override_generation_config,
            enable_sleep_mode=self.enable_sleep_mode,
            model_impl=self.model_impl,
            override_attention_dtype=self.override_attention_dtype,
            logits_processors=self.logits_processors,
            video_pruning_rate=self.video_pruning_rate,
            io_processor_plugin=self.io_processor_plugin,
        )

    def validate_tensorizer_args(self):
        from vllm.model_executor.model_loader.tensorizer import TensorizerConfig

        for key in self.model_loader_extra_config:
            if key in TensorizerConfig._fields:
                self.model_loader_extra_config["tensorizer_config"][key] = (
                    self.model_loader_extra_config[key]
                )

    def create_load_config(self) -> LoadConfig:
        if self.quantization == "bitsandbytes":
            self.load_format = "bitsandbytes"

        if self.load_format == "tensorizer":
            if hasattr(self.model_loader_extra_config, "to_serializable"):
                self.model_loader_extra_config = (
                    self.model_loader_extra_config.to_serializable()
                )
            self.model_loader_extra_config["tensorizer_config"] = {}
            self.model_loader_extra_config["tensorizer_config"]["tensorizer_dir"] = (
                self.model
            )
            self.validate_tensorizer_args()

        return LoadConfig(
            load_format=self.load_format,
            download_dir=self.download_dir,
            safetensors_load_strategy=self.safetensors_load_strategy,
            device="cpu" if is_online_quantization(self.quantization) else None,
            model_loader_extra_config=self.model_loader_extra_config,
            ignore_patterns=self.ignore_patterns,
            use_tqdm_on_load=self.use_tqdm_on_load,
            pt_load_map_location=self.pt_load_map_location,
        )

    def create_speculative_config(
        self,
        target_model_config: ModelConfig,
        target_parallel_config: ParallelConfig,
    ) -> SpeculativeConfig | None:
        """Initializes and returns a SpeculativeConfig object based on
        `speculative_config`.

        This function utilizes `speculative_config` to create a
        SpeculativeConfig object. The `speculative_config` can either be
        provided as a JSON string input via CLI arguments or directly as a
        dictionary from the engine.
        """
        if self.speculative_config is None:
            return None

        # Note(Shangming): These parameters are not obtained from the cli arg
        # '--speculative-config' and must be passed in when creating the engine
        # config.
        self.speculative_config.update(
            {
                "target_model_config": target_model_config,
                "target_parallel_config": target_parallel_config,
            }
        )
        return SpeculativeConfig(**self.speculative_config)

    def create_engine_config(
        self,
        usage_context: UsageContext | None = None,
        headless: bool = False,
    ) -> VllmConfig:
        """
        Create the VllmConfig.

        NOTE: If VllmConfig is incompatible, we raise an error.
        """
        current_platform.pre_register_and_update()

        device_config = DeviceConfig(device=cast(Device, current_platform.device_type))

        # Check if the model is a speculator and override model/tokenizer/config
        # BEFORE creating ModelConfig, so the config is created with the target model
        # Skip speculator detection for cloud storage models (eg: S3, GCS) since
        # HuggingFace cannot load configs directly from S3 URLs. S3 models can still
        # use speculators with explicit --speculative-config.
        if not is_cloud_storage(self.model):
            (self.model, self.tokenizer, self.speculative_config) = (
                maybe_override_with_speculators(
                    model=self.model,
                    tokenizer=self.tokenizer,
                    revision=self.revision,
                    trust_remote_code=self.trust_remote_code,
                    vllm_speculative_config=self.speculative_config,
                )
            )

        model_config = self.create_model_config()
        self.model = model_config.model
        self.tokenizer = model_config.tokenizer

        self._check_feature_supported(model_config)

        # Set default arguments for V1 Engine.
        self._set_default_args(usage_context, model_config)
        # Disable chunked prefill and prefix caching for:
        # POWER (ppc64le)/ARM/s390x/RISCV CPUs in V1
        if current_platform.is_cpu() and current_platform.get_cpu_architecture() in (
            CpuArchEnum.POWERPC,
            CpuArchEnum.S390X,
            CpuArchEnum.ARM,
            CpuArchEnum.RISCV,
        ):
            logger.info(
                "Chunked prefill is not supported for ARM and POWER, "
                "S390X and RISC-V CPUs; "
                "disabling it for V1 backend."
            )
            self.enable_chunked_prefill = False
            logger.info(
                "Prefix caching is not supported for ARM and POWER, "
                "S390X and RISC-V CPUs; "
                "disabling it for V1 backend."
            )
            self.enable_prefix_caching = False

        assert self.enable_chunked_prefill is not None

        sliding_window: int | None = None
        if not is_interleaved(model_config.hf_text_config):
            # Only set CacheConfig.sliding_window if the model is all sliding
            # window. Otherwise CacheConfig.sliding_window will override the
            # global layers in interleaved sliding window models.
            sliding_window = model_config.get_sliding_window()

        # Note(hc): In the current implementation of decode context
        # parallel(DCP), tp_size needs to be divisible by dcp_size,
        # because the world size does not change by dcp, it simply
        # reuses the GPUs of TP group, and split one TP group into
        # tp_size//dcp_size DCP groups.
        assert self.tensor_parallel_size % self.decode_context_parallel_size == 0, (
            f"tp_size={self.tensor_parallel_size} must be divisible by"
            f"dcp_size={self.decode_context_parallel_size}."
        )

        cache_config = CacheConfig(
            block_size=self.block_size,
            gpu_memory_utilization=self.gpu_memory_utilization,
            kv_cache_memory_bytes=self.kv_cache_memory_bytes,
            swap_space=self.swap_space,
            cache_dtype=self.kv_cache_dtype,
            is_attention_free=model_config.is_attention_free,
            num_gpu_blocks_override=self.num_gpu_blocks_override,
            sliding_window=sliding_window,
            enable_prefix_caching=self.enable_prefix_caching,
            prefix_caching_hash_algo=self.prefix_caching_hash_algo,
            cpu_offload_gb=self.cpu_offload_gb,
            calculate_kv_scales=self.calculate_kv_scales,
            kv_sharing_fast_prefill=self.kv_sharing_fast_prefill,
            mamba_cache_dtype=self.mamba_cache_dtype,
            mamba_ssm_cache_dtype=self.mamba_ssm_cache_dtype,
            mamba_block_size=self.mamba_block_size,
            kv_offloading_size=self.kv_offloading_size,
            kv_offloading_backend=self.kv_offloading_backend,
        )

        ray_runtime_env = None
        if is_ray_initialized():
            # Ray Serve LLM calls `create_engine_config` in the context
            # of a Ray task, therefore we check is_ray_initialized()
            # as opposed to is_in_ray_actor().
            import ray

            ray_runtime_env = ray.get_runtime_context().runtime_env
            # Avoid logging sensitive environment variables
            sanitized_env = ray_runtime_env.to_dict() if ray_runtime_env else {}
            if "env_vars" in sanitized_env:
                sanitized_env["env_vars"] = {
                    k: "***" for k in sanitized_env["env_vars"]
                }
            logger.info("Using ray runtime env (env vars redacted): %s", sanitized_env)

        # Get the current placement group if Ray is initialized and
        # we are in a Ray actor. If so, then the placement group will be
        # passed to spawned processes.
        placement_group = None
        if is_in_ray_actor():
            import ray

            # This call initializes Ray automatically if it is not initialized,
            # but we should not do this here.
            placement_group = ray.util.get_current_placement_group()

        assert not headless or not self.data_parallel_hybrid_lb, (
            "data_parallel_hybrid_lb is not applicable in headless mode"
        )

        data_parallel_external_lb = self.data_parallel_rank is not None
        # Local DP rank = 1, use pure-external LB.
        if data_parallel_external_lb:
            assert self.data_parallel_size_local in (1, None), (
                "data_parallel_size_local must be 1 when data_parallel_rank is set"
            )
            data_parallel_size_local = 1
            # Use full external lb if we have local_size of 1.
            self.data_parallel_hybrid_lb = False
        elif self.data_parallel_size_local is not None:
            data_parallel_size_local = self.data_parallel_size_local

            if self.data_parallel_start_rank and not headless:
                # Infer hybrid LB mode.
                self.data_parallel_hybrid_lb = True

            if self.data_parallel_hybrid_lb and data_parallel_size_local == 1:
                # Use full external lb if we have local_size of 1.
                data_parallel_external_lb = True
                self.data_parallel_hybrid_lb = False

            if data_parallel_size_local == self.data_parallel_size:
                # Disable hybrid LB mode if set for a single node
                self.data_parallel_hybrid_lb = False

            self.data_parallel_rank = self.data_parallel_start_rank or 0
        else:
            assert not self.data_parallel_hybrid_lb, (
                "data_parallel_size_local must be set to use data_parallel_hybrid_lb."
            )

            if self.data_parallel_backend == "ray" and (
                envs.VLLM_RAY_DP_PACK_STRATEGY == "span"
            ):
                # Data parallel size defaults to 1 if DP ranks are spanning
                # multiple nodes
                data_parallel_size_local = 1
            else:
                # Otherwise local DP size defaults to global DP size if not set
                data_parallel_size_local = self.data_parallel_size

        # DP address, used in multi-node case for torch distributed group
        # and ZMQ sockets.
        if self.data_parallel_address is None:
            if self.data_parallel_backend == "ray":
                host_ip = get_ip()
                logger.info(
                    "Using host IP %s as ray-based data parallel address", host_ip
                )
                data_parallel_address = host_ip
            else:
                assert self.data_parallel_backend == "mp", (
                    "data_parallel_backend can only be ray or mp, got %s",
                    self.data_parallel_backend,
                )
                data_parallel_address = ParallelConfig.data_parallel_master_ip
        else:
            data_parallel_address = self.data_parallel_address

        # This port is only used when there are remote data parallel engines,
        # otherwise the local IPC transport is used.
        data_parallel_rpc_port = (
            self.data_parallel_rpc_port
            if (self.data_parallel_rpc_port is not None)
            else ParallelConfig.data_parallel_rpc_port
        )

        if self.tokens_only and not model_config.skip_tokenizer_init:
            model_config.skip_tokenizer_init = True
            logger.info("Skipping tokenizer initialization for tokens-only mode.")

        # Forward the deprecated CLI args to the EPLB config.
        if self.num_redundant_experts is not None:
            self.eplb_config.num_redundant_experts = self.num_redundant_experts
        if self.eplb_window_size is not None:
            self.eplb_config.window_size = self.eplb_window_size
        if self.eplb_step_interval is not None:
            self.eplb_config.step_interval = self.eplb_step_interval
        if self.eplb_log_balancedness is not None:
            self.eplb_config.log_balancedness = self.eplb_log_balancedness

        parallel_config = ParallelConfig(
            pipeline_parallel_size=self.pipeline_parallel_size,
            tensor_parallel_size=self.tensor_parallel_size,
            data_parallel_size=self.data_parallel_size,
            data_parallel_rank=self.data_parallel_rank or 0,
            data_parallel_external_lb=data_parallel_external_lb,
            data_parallel_size_local=data_parallel_size_local,
            data_parallel_master_ip=data_parallel_address,
            data_parallel_rpc_port=data_parallel_rpc_port,
            data_parallel_backend=self.data_parallel_backend,
            data_parallel_hybrid_lb=self.data_parallel_hybrid_lb,
            enable_expert_parallel=self.enable_expert_parallel,
            all2all_backend=self.all2all_backend,
            enable_dbo=self.enable_dbo,
            dbo_decode_token_threshold=self.dbo_decode_token_threshold,
            dbo_prefill_token_threshold=self.dbo_prefill_token_threshold,
            disable_nccl_for_dp_synchronization=self.disable_nccl_for_dp_synchronization,
            enable_eplb=self.enable_eplb,
            eplb_config=self.eplb_config,
            expert_placement_strategy=self.expert_placement_strategy,
            max_parallel_loading_workers=self.max_parallel_loading_workers,
            disable_custom_all_reduce=self.disable_custom_all_reduce,
            ray_workers_use_nsight=self.ray_workers_use_nsight,
            ray_runtime_env=ray_runtime_env,
            placement_group=placement_group,
            distributed_executor_backend=self.distributed_executor_backend,
            worker_cls=self.worker_cls,
            worker_extension_cls=self.worker_extension_cls,
            decode_context_parallel_size=self.decode_context_parallel_size,
            dcp_kv_cache_interleave_size=self.dcp_kv_cache_interleave_size,
            _api_process_count=self._api_process_count,
            _api_process_rank=self._api_process_rank,
        )

        speculative_config = self.create_speculative_config(
            target_model_config=model_config,
            target_parallel_config=parallel_config,
        )

        # make sure num_lookahead_slots is set appropriately depending on
        # whether speculative decoding is enabled
        num_lookahead_slots = self.num_lookahead_slots
        if speculative_config is not None:
            num_lookahead_slots = speculative_config.num_lookahead_slots

        scheduler_config = SchedulerConfig(
            runner_type=model_config.runner_type,
            max_num_batched_tokens=self.max_num_batched_tokens,
            max_num_seqs=self.max_num_seqs,
            max_model_len=model_config.max_model_len,
            num_lookahead_slots=num_lookahead_slots,
            enable_chunked_prefill=self.enable_chunked_prefill,
            disable_chunked_mm_input=self.disable_chunked_mm_input,
            is_multimodal_model=model_config.is_multimodal_model,
            is_encoder_decoder=model_config.is_encoder_decoder,
            policy=self.scheduling_policy,
            scheduler_cls=self.scheduler_cls,
            max_num_partial_prefills=self.max_num_partial_prefills,
            max_long_partial_prefills=self.max_long_partial_prefills,
            long_prefill_token_threshold=self.long_prefill_token_threshold,
            disable_hybrid_kv_cache_manager=self.disable_hybrid_kv_cache_manager,
            async_scheduling=self.async_scheduling,
            stream_interval=self.stream_interval,
        )

        if not model_config.is_multimodal_model and self.default_mm_loras:
            raise ValueError(
                "Default modality-specific LoRA(s) were provided for a "
                "non multimodal model"
            )

        lora_config = (
            LoRAConfig(
                max_lora_rank=self.max_lora_rank,
                max_loras=self.max_loras,
                default_mm_loras=self.default_mm_loras,
                fully_sharded_loras=self.fully_sharded_loras,
                lora_extra_vocab_size=self.lora_extra_vocab_size,
                lora_dtype=self.lora_dtype,
                max_cpu_loras=self.max_cpu_loras
                if self.max_cpu_loras and self.max_cpu_loras > 0
                else None,
            )
            if self.enable_lora
            else None
        )

        if (
            lora_config is not None
            and speculative_config is not None
            and scheduler_config.max_num_batched_tokens
            < (
                scheduler_config.max_num_seqs
                * (speculative_config.num_speculative_tokens + 1)
            )
        ):
            raise ValueError(
                "Consider increasing max_num_batched_tokens or "
                "decreasing num_speculative_tokens"
            )

        # bitsandbytes pre-quantized model need a specific model loader
        if model_config.quantization == "bitsandbytes":
            self.quantization = self.load_format = "bitsandbytes"

        load_config = self.create_load_config()

        # Pass reasoning_parser into StructuredOutputsConfig
        if self.reasoning_parser:
            self.structured_outputs_config.reasoning_parser = self.reasoning_parser

        if self.reasoning_parser_plugin:
            self.structured_outputs_config.reasoning_parser_plugin = (
                self.reasoning_parser_plugin
            )

        # Forward the deprecated CLI args to the StructuredOutputsConfig
        so_config = self.structured_outputs_config
        if self.guided_decoding_backend is not None:
            so_config.guided_decoding_backend = self.guided_decoding_backend
        if self.guided_decoding_disable_fallback is not None:
            so_config.disable_fallback = self.guided_decoding_disable_fallback
        if self.guided_decoding_disable_any_whitespace is not None:
            so_config.disable_any_whitespace = (
                self.guided_decoding_disable_any_whitespace
            )
        if self.guided_decoding_disable_additional_properties is not None:
            so_config.disable_additional_properties = (
                self.guided_decoding_disable_additional_properties
            )

        observability_config = ObservabilityConfig(
            show_hidden_metrics_for_version=self.show_hidden_metrics_for_version,
            otlp_traces_endpoint=self.otlp_traces_endpoint,
            collect_detailed_traces=self.collect_detailed_traces,
        )

        # Compilation config overrides
        compilation_config = copy.deepcopy(self.compilation_config)
        if self.cuda_graph_sizes is not None:
            logger.warning(
                "--cuda-graph-sizes is deprecated and will be removed in v0.13.0 or "
                "v1.0.0, whichever is soonest. Please use --cudagraph-capture-sizes "
                "instead."
            )
            if compilation_config.cudagraph_capture_sizes is not None:
                raise ValueError(
                    "cuda_graph_sizes and compilation_config."
                    "cudagraph_capture_sizes are mutually exclusive"
                )
            compilation_config.cudagraph_capture_sizes = self.cuda_graph_sizes
        if self.cudagraph_capture_sizes is not None:
            if compilation_config.cudagraph_capture_sizes is not None:
                raise ValueError(
                    "cudagraph_capture_sizes and compilation_config."
                    "cudagraph_capture_sizes are mutually exclusive"
                )
            compilation_config.cudagraph_capture_sizes = self.cudagraph_capture_sizes
        if self.max_cudagraph_capture_size is not None:
            if compilation_config.max_cudagraph_capture_size is not None:
                raise ValueError(
                    "max_cudagraph_capture_size and compilation_config."
                    "max_cudagraph_capture_size are mutually exclusive"
                )
            compilation_config.max_cudagraph_capture_size = (
                self.max_cudagraph_capture_size
            )

        config = VllmConfig(
            model_config=model_config,
            cache_config=cache_config,
            parallel_config=parallel_config,
            scheduler_config=scheduler_config,
            device_config=device_config,
            lora_config=lora_config,
            speculative_config=speculative_config,
            load_config=load_config,
            structured_outputs_config=self.structured_outputs_config,
            observability_config=observability_config,
            compilation_config=compilation_config,
            kv_transfer_config=self.kv_transfer_config,
            kv_events_config=self.kv_events_config,
            ec_transfer_config=self.ec_transfer_config,
            additional_config=self.additional_config,
        )

        return config

    def _check_feature_supported(self, model_config: ModelConfig):
        """Raise an error if the feature is not supported."""
        if self.logits_processor_pattern != EngineArgs.logits_processor_pattern:
            _raise_unsupported_error(feature_name="--logits-processor-pattern")

        # No Concurrent Partial Prefills so far.
        if (
            self.max_num_partial_prefills != SchedulerConfig.max_num_partial_prefills
            or self.max_long_partial_prefills
            != SchedulerConfig.max_long_partial_prefills
        ):
            _raise_unsupported_error(feature_name="Concurrent Partial Prefill")

<<<<<<< HEAD
        V1_BACKENDS = [
            "FLASH_ATTN",
            "PALLAS",
            "TRITON_ATTN",
            "TRITON_MLA",
            "CUTLASS_MLA",
            "FLASHMLA",
            "FLASH_ATTN_MLA",
            "FLASHINFER",
            "FLASHINFER_MLA",
            "ROCM_AITER_MLA",
            "TORCH_SDPA",
            "FLEX_ATTENTION",
            "TREE_ATTN",
            "XFORMERS",
            "ROCM_ATTN",
            "ROCM_AITER_UNIFIED_ATTN",
        ]
        if (
            envs.is_set("VLLM_ATTENTION_BACKEND")
            and envs.VLLM_ATTENTION_BACKEND not in V1_BACKENDS
        ):
            name = f"VLLM_ATTENTION_BACKEND={envs.VLLM_ATTENTION_BACKEND}"
            _raise_or_fallback(feature_name=name, recommend_to_remove=True)
            return False

        #############################################################
        # Experimental Features - allow users to opt in.
=======
        # N-gram, Medusa, and Eagle are supported for speculative decoding.
        if self.speculative_config is not None:
            # speculative_config could still be a dict at this point
            if isinstance(self.speculative_config, dict):
                method = self.speculative_config.get("method", None)
            else:
                method = self.speculative_config.method

            if method == "draft_model":
                raise NotImplementedError(
                    "Draft model speculative decoding is not supported yet. "
                    "Please consider using other speculative decoding methods "
                    "such as ngram, medusa, eagle, or mtp."
                )
>>>>>>> be263f76

        if self.pipeline_parallel_size > 1:
            supports_pp = getattr(
                self.distributed_executor_backend, "supports_pp", False
            )
            if not supports_pp and self.distributed_executor_backend not in (
                ParallelConfig.distributed_executor_backend,
                "ray",
                "mp",
                "external_launcher",
            ):
                name = (
                    "Pipeline Parallelism without Ray distributed "
                    "executor or multiprocessing executor or external "
                    "launcher"
                )
                _raise_unsupported_error(feature_name=name)

    @classmethod
    def get_chunked_prefill_prefix_caching_defaults(
        cls,
        model_config: ModelConfig,
    ) -> tuple[bool, bool]:
        if model_config.runner_type != "pooling":
            default_chunked_prefill = True

            # Disable prefix caching default for hybrid models
            # since the feature is still experimental.
            default_prefix_caching = not model_config.is_hybrid
        else:
            assert model_config.pooler_config is not None

            pooling_type = model_config.pooler_config.pooling_type
            incremental_prefill_supported = (
                pooling_type is not None
                and pooling_type.lower() == "last"
                and getattr(model_config.hf_config, "is_causal", True)
            )

            default_chunked_prefill = incremental_prefill_supported
            default_prefix_caching = incremental_prefill_supported

        return default_chunked_prefill, default_prefix_caching

    @classmethod
    def get_batch_defaults(
        cls,
        world_size: int,
    ) -> tuple[dict[UsageContext | None, int], dict[UsageContext | None, int]]:
        from vllm.usage.usage_lib import UsageContext

        default_max_num_batched_tokens: dict[UsageContext | None, int]
        default_max_num_seqs: dict[UsageContext | None, int]

        # When no user override, set the default values based on the usage
        # context.
        # Use different default values for different hardware.

        # Try to query the device name on the current platform. If it fails,
        # it may be because the platform that imports vLLM is not the same
        # as the platform that vLLM is running on (e.g. the case of scaling
        # vLLM with Ray) and has no GPUs. In this case we use the default
        # values for non-H100/H200 GPUs.
        try:
            device_memory = current_platform.get_device_total_memory()
            device_name = current_platform.get_device_name().lower()
        except Exception:
            # This is only used to set default_max_num_batched_tokens
            device_memory = 0

        # NOTE(Kuntai): Setting large `max_num_batched_tokens` for A100 reduces
        # throughput, see PR #17885 for more details.
        # So here we do an extra device name check to prevent such regression.
        if device_memory >= 70 * GiB_bytes and "a100" not in device_name:
            # For GPUs like H100 and MI300x, use larger default values.
            default_max_num_batched_tokens = {
                UsageContext.LLM_CLASS: 16384,
                UsageContext.OPENAI_API_SERVER: 8192,
            }
            default_max_num_seqs = {
                UsageContext.LLM_CLASS: 1024,
                UsageContext.OPENAI_API_SERVER: 1024,
            }
        else:
            # TODO(woosuk): Tune the default values for other hardware.
            default_max_num_batched_tokens = {
                UsageContext.LLM_CLASS: 8192,
                UsageContext.OPENAI_API_SERVER: 2048,
            }
            default_max_num_seqs = {
                UsageContext.LLM_CLASS: 256,
                UsageContext.OPENAI_API_SERVER: 256,
            }

        # tpu specific default values.
        if current_platform.is_tpu():
            chip_name = current_platform.get_device_name()

            if chip_name == "V6E":
                default_max_num_batched_tokens = {
                    UsageContext.LLM_CLASS: 2048,
                    UsageContext.OPENAI_API_SERVER: 1024,
                }
            elif chip_name == "V5E":
                default_max_num_batched_tokens = {
                    UsageContext.LLM_CLASS: 1024,
                    UsageContext.OPENAI_API_SERVER: 512,
                }
            elif chip_name == "V5P":
                default_max_num_batched_tokens = {
                    UsageContext.LLM_CLASS: 512,
                    UsageContext.OPENAI_API_SERVER: 256,
                }

        # cpu specific default values.
        if current_platform.is_cpu():
            default_max_num_batched_tokens = {
                UsageContext.LLM_CLASS: 4096 * world_size,
                UsageContext.OPENAI_API_SERVER: 2048 * world_size,
            }
            default_max_num_seqs = {
                UsageContext.LLM_CLASS: 256 * world_size,
                UsageContext.OPENAI_API_SERVER: 128 * world_size,
            }

        return default_max_num_batched_tokens, default_max_num_seqs

    def _set_default_args(
        self, usage_context: UsageContext, model_config: ModelConfig
    ) -> None:
        """Set Default Arguments for V1 Engine."""
        (
            default_chunked_prefill,
            default_prefix_caching,
        ) = self.get_chunked_prefill_prefix_caching_defaults(model_config)

        if self.enable_chunked_prefill is None:
            self.enable_chunked_prefill = default_chunked_prefill

            logger.debug(
                "%s chunked prefill by default",
                "Enabling" if default_chunked_prefill else "Disabling",
            )
        elif (
            model_config.runner_type == "pooling"
            and self.enable_chunked_prefill
            and not default_chunked_prefill
        ):
            logger.warning(
                "This model does not officially support chunked prefill. "
                "Enabling this manually may cause the engine to crash "
                "or produce incorrect outputs.",
            )

        if self.enable_prefix_caching is None:
            self.enable_prefix_caching = default_prefix_caching

            logger.debug(
                "%s prefix caching by default",
                "Enabling" if default_prefix_caching else "Disabling",
            )
        elif (
            model_config.runner_type == "pooling"
            and self.enable_prefix_caching
            and not default_prefix_caching
        ):
            logger.warning(
                "This model does not officially support prefix caching. "
                "Enabling this manually may cause the engine to crash "
                "or produce incorrect outputs.",
            )

        world_size = self.pipeline_parallel_size * self.tensor_parallel_size
        (
            default_max_num_batched_tokens,
            default_max_num_seqs,
        ) = self.get_batch_defaults(world_size)

        orig_max_num_batched_tokens = self.max_num_batched_tokens
        orig_max_num_seqs = self.max_num_seqs

        if self.max_num_batched_tokens is None:
            self.max_num_batched_tokens = default_max_num_batched_tokens.get(
                usage_context,
                SchedulerConfig.DEFAULT_MAX_NUM_BATCHED_TOKENS,
            )

        if self.max_num_seqs is None:
            self.max_num_seqs = default_max_num_seqs.get(
                usage_context,
                SchedulerConfig.DEFAULT_MAX_NUM_SEQS,
            )

        if orig_max_num_batched_tokens is None:
            if not self.enable_chunked_prefill:
                # If max_model_len is too short, use the default for higher throughput.
                self.max_num_batched_tokens = max(
                    model_config.max_model_len,
                    self.max_num_batched_tokens,
                )

            # When using default settings,
            # Ensure max_num_batched_tokens does not exceed model limit.
            # Some models (e.g., Whisper) have embeddings tied to max length.
            self.max_num_batched_tokens = min(
                self.max_num_seqs * model_config.max_model_len,
                self.max_num_batched_tokens,
            )

            logger.debug(
                "Defaulting max_num_batched_tokens to %d for %s usage context.",
                self.max_num_batched_tokens,
                usage_context.value if usage_context else None,
            )

        if orig_max_num_seqs is None:
            assert self.max_num_batched_tokens is not None  # For type checking
            self.max_num_seqs = min(self.max_num_seqs, self.max_num_batched_tokens)

            logger.debug(
                "Defaulting max_num_seqs to %d for %s usage context.",
                self.max_num_seqs,
                usage_context.value if usage_context else None,
            )


@dataclass
class AsyncEngineArgs(EngineArgs):
    """Arguments for asynchronous vLLM engine."""

    enable_log_requests: bool = False

    @property
    @deprecated(
        "`disable_log_requests` is deprecated and has been replaced with "
        "`enable_log_requests`. This will be removed in v0.12.0. Please use "
        "`enable_log_requests` instead."
    )
    def disable_log_requests(self) -> bool:
        return not self.enable_log_requests

    @disable_log_requests.setter
    @deprecated(
        "`disable_log_requests` is deprecated and has been replaced with "
        "`enable_log_requests`. This will be removed in v0.12.0. Please use "
        "`enable_log_requests` instead."
    )
    def disable_log_requests(self, value: bool):
        self.enable_log_requests = not value

    @staticmethod
    def add_cli_args(
        parser: FlexibleArgumentParser, async_args_only: bool = False
    ) -> FlexibleArgumentParser:
        # Initialize plugin to update the parser, for example, The plugin may
        # add a new kind of quantization method to --quantization argument or
        # a new device to --device argument.
        load_general_plugins()
        if not async_args_only:
            parser = EngineArgs.add_cli_args(parser)
        parser.add_argument(
            "--enable-log-requests",
            action=argparse.BooleanOptionalAction,
            default=AsyncEngineArgs.enable_log_requests,
            help="Enable logging requests.",
        )
        parser.add_argument(
            "--disable-log-requests",
            action=argparse.BooleanOptionalAction,
            default=not AsyncEngineArgs.enable_log_requests,
            help="[DEPRECATED] Disable logging requests.",
            deprecated=True,
        )
        current_platform.pre_register_and_update(parser)
        return parser


def _raise_unsupported_error(feature_name: str):
    msg = (
        f"{feature_name} is not supported. We recommend to "
        f"remove {feature_name} from your config."
    )
    raise NotImplementedError(msg)


def human_readable_int(value):
    """Parse human-readable integers like '1k', '2M', etc.
    Including decimal values with decimal multipliers.

    Examples:
    - '1k' -> 1,000
    - '1K' -> 1,024
    - '25.6k' -> 25,600
    """
    value = value.strip()
    match = re.fullmatch(r"(\d+(?:\.\d+)?)([kKmMgGtT])", value)
    if match:
        decimal_multiplier = {
            "k": 10**3,
            "m": 10**6,
            "g": 10**9,
        }
        binary_multiplier = {
            "K": 2**10,
            "M": 2**20,
            "G": 2**30,
        }

        number, suffix = match.groups()
        if suffix in decimal_multiplier:
            mult = decimal_multiplier[suffix]
            return int(float(number) * mult)
        elif suffix in binary_multiplier:
            mult = binary_multiplier[suffix]
            # Do not allow decimals with binary multipliers
            try:
                return int(number) * mult
            except ValueError as e:
                raise argparse.ArgumentTypeError(
                    "Decimals are not allowed "
                    f"with binary suffixes like {suffix}. Did you mean to use "
                    f"{number}{suffix.lower()} instead?"
                ) from e

    # Regular plain number.
    return int(value)<|MERGE_RESOLUTION|>--- conflicted
+++ resolved
@@ -1711,52 +1711,6 @@
         ):
             _raise_unsupported_error(feature_name="Concurrent Partial Prefill")
 
-<<<<<<< HEAD
-        V1_BACKENDS = [
-            "FLASH_ATTN",
-            "PALLAS",
-            "TRITON_ATTN",
-            "TRITON_MLA",
-            "CUTLASS_MLA",
-            "FLASHMLA",
-            "FLASH_ATTN_MLA",
-            "FLASHINFER",
-            "FLASHINFER_MLA",
-            "ROCM_AITER_MLA",
-            "TORCH_SDPA",
-            "FLEX_ATTENTION",
-            "TREE_ATTN",
-            "XFORMERS",
-            "ROCM_ATTN",
-            "ROCM_AITER_UNIFIED_ATTN",
-        ]
-        if (
-            envs.is_set("VLLM_ATTENTION_BACKEND")
-            and envs.VLLM_ATTENTION_BACKEND not in V1_BACKENDS
-        ):
-            name = f"VLLM_ATTENTION_BACKEND={envs.VLLM_ATTENTION_BACKEND}"
-            _raise_or_fallback(feature_name=name, recommend_to_remove=True)
-            return False
-
-        #############################################################
-        # Experimental Features - allow users to opt in.
-=======
-        # N-gram, Medusa, and Eagle are supported for speculative decoding.
-        if self.speculative_config is not None:
-            # speculative_config could still be a dict at this point
-            if isinstance(self.speculative_config, dict):
-                method = self.speculative_config.get("method", None)
-            else:
-                method = self.speculative_config.method
-
-            if method == "draft_model":
-                raise NotImplementedError(
-                    "Draft model speculative decoding is not supported yet. "
-                    "Please consider using other speculative decoding methods "
-                    "such as ngram, medusa, eagle, or mtp."
-                )
->>>>>>> be263f76
-
         if self.pipeline_parallel_size > 1:
             supports_pp = getattr(
                 self.distributed_executor_backend, "supports_pp", False
