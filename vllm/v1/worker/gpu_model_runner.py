# SPDX-License-Identifier: Apache-2.0
# SPDX-FileCopyrightText: Copyright contributors to the vLLM project

import gc
import itertools
import time
from collections import defaultdict
from collections.abc import Iterator
from contextlib import contextmanager
from copy import deepcopy
from typing import TYPE_CHECKING, Any, NamedTuple, Optional, Union, cast

import numpy as np
import torch
import torch.distributed
import torch.nn as nn
from tqdm import tqdm
from typing_extensions import TypeAlias

import vllm.envs as envs
from vllm.attention import Attention, AttentionType
from vllm.attention.backends.abstract import AttentionBackend
from vllm.attention.layers.chunked_local_attention import ChunkedLocalAttention
from vllm.compilation.counter import compilation_counter
from vllm.compilation.cuda_graph import CUDAGraphWrapper
from vllm.compilation.monitor import set_cudagraph_capturing_enabled
from vllm.config import (CompilationLevel, CUDAGraphMode, VllmConfig,
                         get_layers_from_vllm_config, update_config)
from vllm.distributed.eplb.eplb_state import EplbState
from vllm.distributed.kv_transfer import (get_kv_transfer_group,
                                          has_kv_transfer_group)
from vllm.distributed.kv_transfer.kv_connector.utils import copy_kv_blocks
from vllm.distributed.parallel_state import (
    get_pp_group, get_tp_group, graph_capture, is_global_first_rank,
    prepare_communication_buffer_for_model)
from vllm.forward_context import (BatchDescriptor, DPMetadata,
                                  set_forward_context)
from vllm.logger import init_logger
from vllm.model_executor.layers.attention_layer_base import AttentionLayerBase
from vllm.model_executor.layers.mamba.abstract import MambaBase
from vllm.model_executor.layers.rotary_embedding import MRotaryEmbedding
from vllm.model_executor.model_loader import TensorizerLoader, get_model_loader
# yapf conflicts with isort for this block
# yapf: disable
from vllm.model_executor.models.interfaces import (SupportsMultiModal,
                                                   is_mixture_of_experts,
                                                   supports_eagle3,
                                                   supports_mrope,
                                                   supports_multimodal_pruning,
                                                   supports_transcription)
# yapf: enable
from vllm.model_executor.models.interfaces_base import (
    VllmModelForPooling, is_pooling_model, is_text_generation_model)
from vllm.multimodal import MULTIMODAL_REGISTRY
from vllm.multimodal.inputs import (BatchedTensorInputs, MultiModalKwargsItem,
                                    PlaceholderRange)
from vllm.multimodal.utils import group_mm_kwargs_by_modality
from vllm.pooling_params import PoolingParams
from vllm.sampling_params import SamplingType
from vllm.sequence import IntermediateTensors
from vllm.tasks import GenerationTask, PoolingTask, SupportedTask
from vllm.utils import (STR_DTYPE_TO_TORCH_DTYPE, DeviceMemoryProfiler,
                        GiB_bytes, cdiv, check_use_alibi, get_dtype_size,
                        is_pin_memory_available,
                        length_from_prompt_token_ids_or_embeds, round_up,
                        supports_dynamo)
from vllm.utils.jsontree import json_map_leaves
from vllm.v1.attention.backends.flash_attn import AttentionMetadata
from vllm.v1.attention.backends.gdn_attn import GDNAttentionMetadataBuilder
from vllm.v1.attention.backends.utils import (
    AttentionCGSupport, AttentionMetadataBuilder, CommonAttentionMetadata,
    create_fast_prefill_custom_backend,
    reorder_batch_to_split_decodes_and_prefills, split_attn_metadata)
from vllm.v1.cudagraph_dispatcher import CudagraphDispatcher
# yapf conflicts with isort for this block
# yapf: disable
from vllm.v1.kv_cache_interface import (AttentionSpec,
                                        ChunkedLocalAttentionSpec,
                                        CrossAttentionSpec,
                                        EncoderOnlyAttentionSpec,
                                        FullAttentionSpec, KVCacheConfig,
                                        KVCacheGroupSpec, KVCacheSpec,
                                        MambaSpec, SlidingWindowSpec,
                                        UniformTypeKVCacheSpecs)
# yapf: enable
from vllm.v1.outputs import (EMPTY_MODEL_RUNNER_OUTPUT, AsyncModelRunnerOutput,
                             DraftTokenIds, LogprobsLists, LogprobsTensors,
                             ModelRunnerOutput, PoolerOutput, SamplerOutput)
from vllm.v1.pool.metadata import PoolingMetadata
from vllm.v1.sample.logits_processor import LogitsProcessors, build_logitsprocs
from vllm.v1.sample.metadata import SamplingMetadata
from vllm.v1.sample.rejection_sampler import RejectionSampler
from vllm.v1.sample.sampler import Sampler
from vllm.v1.spec_decode.draft_model import DraftModelProposer
from vllm.v1.spec_decode.eagle import EagleProposer
from vllm.v1.spec_decode.medusa import MedusaProposer
from vllm.v1.spec_decode.metadata import SpecDecodeMetadata
from vllm.v1.spec_decode.ngram_proposer import NgramProposer
from vllm.v1.structured_output.utils import apply_grammar_bitmask
from vllm.v1.utils import CpuGpuBuffer, record_function_or_nullcontext
from vllm.v1.worker.gpu_input_batch import CachedRequestState, InputBatch
from vllm.v1.worker.gpu_ubatch_wrapper import UBatchWrapper
from vllm.v1.worker.kv_connector_model_runner_mixin import (
    KVConnectorModelRunnerMixin)
from vllm.v1.worker.lora_model_runner_mixin import LoRAModelRunnerMixin
from vllm.v1.worker.ubatch_splitting import (check_ubatch_thresholds,
                                             ubatch_split)
from vllm.v1.worker.ubatch_utils import UBatchSlice, UBatchSlices
from vllm.v1.worker.utils import is_residual_scattered_for_sp

from .utils import (AttentionGroup, MultiModalBudget,
                    add_kv_sharing_layers_to_kv_cache_groups, bind_kv_cache,
                    gather_mm_placeholders, sanity_check_mm_encoder_outputs,
                    scatter_mm_placeholders)

if TYPE_CHECKING:
    from vllm.model_executor.model_loader.tensorizer import TensorizerConfig
    from vllm.v1.core.sched.output import SchedulerOutput

logger = init_logger(__name__)

AttnMetadataDict: TypeAlias = dict[str, AttentionMetadata]
# list when ubatching is enabled
PerLayerAttnMetadata: TypeAlias = Union[list[AttnMetadataDict],
                                        AttnMetadataDict]


# Wrapper for ModelRunnerOutput to support overlapped execution.
class AsyncGPUModelRunnerOutput(AsyncModelRunnerOutput):

    def __init__(
        self,
        model_runner_output: ModelRunnerOutput,
        sampled_token_ids: torch.Tensor,
        invalid_req_indices: list[int],
        async_output_copy_stream: torch.cuda.Stream,
    ):
        self._model_runner_output = model_runner_output
        self._invalid_req_indices = invalid_req_indices

        # Event on the copy stream so we can synchronize the non-blocking copy.
        self._async_copy_ready_event = torch.cuda.Event()

        # Keep a reference to the device tensor to avoid it being
        # deallocated until we finish copying it to the host.
        self._sampled_token_ids = sampled_token_ids

        # Initiate the copy on a separate stream, but do not synchronize it.
        default_stream = torch.cuda.current_stream()
        with torch.cuda.stream(async_output_copy_stream):
            async_output_copy_stream.wait_stream(default_stream)
            self._sampled_token_ids_cpu = self._sampled_token_ids.to(
                'cpu', non_blocking=True)
            self._async_copy_ready_event.record()

    def get_output(self) -> ModelRunnerOutput:
        """Copy the device tensors to the host and return a ModelRunnerOutput.
        
        This function blocks until the copy is finished.
        """
        self._async_copy_ready_event.synchronize()

        # Release the device tensor once the copy has completed
        del self._sampled_token_ids

        valid_sampled_token_ids = self._sampled_token_ids_cpu.tolist()
        for i in self._invalid_req_indices:
            valid_sampled_token_ids[i].clear()

        output = self._model_runner_output
        output.sampled_token_ids = valid_sampled_token_ids
        return output


class GPUModelRunner(LoRAModelRunnerMixin, KVConnectorModelRunnerMixin):

    def __init__(
        self,
        vllm_config: VllmConfig,
        device: torch.device,
    ):
        self.vllm_config = vllm_config
        self.model_config = vllm_config.model_config
        self.cache_config = vllm_config.cache_config
        self.compilation_config = vllm_config.compilation_config
        self.lora_config = vllm_config.lora_config
        self.load_config = vllm_config.load_config
        self.parallel_config = vllm_config.parallel_config
        self.scheduler_config = vllm_config.scheduler_config
        self.speculative_config = vllm_config.speculative_config
        self.observability_config = vllm_config.observability_config

        from vllm.model_executor.models.utils import set_cpu_offload_max_bytes
        set_cpu_offload_max_bytes(
            int(self.cache_config.cpu_offload_gb * 1024**3))

        model_config = self.model_config
        cache_config = self.cache_config
        scheduler_config = self.scheduler_config
        parallel_config = self.parallel_config
        self.device = device
        self.pin_memory = is_pin_memory_available()
        self.dtype = self.model_config.dtype
        if cache_config.cache_dtype == "auto":
            self.kv_cache_dtype = self.dtype
        else:
            self.kv_cache_dtype = STR_DTYPE_TO_TORCH_DTYPE[
                cache_config.cache_dtype]

        self.is_pooling_model = (model_config.runner_type == 'pooling')
        self.enable_prompt_embeds = model_config.enable_prompt_embeds
        self.is_multimodal_raw_input_only_model = (
            model_config.is_multimodal_raw_input_only_model)
        # This will be overridden in load_model()
        self.is_multimodal_pruning_enabled = False
        self.max_model_len = model_config.max_model_len
        self.dcp_world_size = self.parallel_config.decode_context_parallel_size
        self.max_num_tokens = scheduler_config.max_num_batched_tokens
        self.max_num_reqs = scheduler_config.max_num_seqs

        # Broadcast PP output for external_launcher (torchrun)
        # to make sure we are synced across pp ranks
        # TODO: Support overlapping mirco-batches
        # https://github.com/vllm-project/vllm/issues/18019
        self.broadcast_pp_output = (
            self.parallel_config.distributed_executor_backend
            == "external_launcher" and len(get_pp_group().ranks) > 0)

        # Model-related.
        self.num_query_heads = model_config.get_num_attention_heads(
            parallel_config)
        self.hidden_size = model_config.get_hidden_size()
        self.attention_chunk_size = model_config.attention_chunk_size
        # Only relevant for models using ALiBi (e.g, MPT)
        self.use_alibi = check_use_alibi(model_config)

        self.cascade_attn_enabled = not self.model_config.disable_cascade_attn

        # Multi-modal data support
        self.mm_registry = MULTIMODAL_REGISTRY
        self.uses_mrope = model_config.uses_mrope
        self.supports_mm_inputs = self.mm_registry.supports_multimodal_inputs(
            model_config)

        if self.model_config.is_encoder_decoder:
            # Maximum length of the encoder input, only for encoder-decoder
            # models.
            self.max_encoder_len = scheduler_config.\
                            max_num_encoder_input_tokens
        else:
            self.max_encoder_len = 0

        # Sampler
        self.sampler = Sampler(logprobs_mode=self.model_config.logprobs_mode)

        self.eplb_state: Optional[EplbState] = None
        """
        State of the expert parallelism load balancer.

        Will be lazily initialized when the model is loaded.
        """

        # Lazy initializations
        # self.model: nn.Module  # Set after load_model
        # Initialize in initialize_kv_cache
        self.kv_caches: list[torch.Tensor] = []
        # indexes: [kv_cache_group_id][attn_group]
        self.attn_groups: list[list[AttentionGroup]] = []
        # self.kv_cache_config: KVCacheConfig

        # mm_hash ->  encoder_output
        self.encoder_cache: dict[str, torch.Tensor] = {}

        self.use_aux_hidden_state_outputs = False
        # Set up speculative decoding.
        # NOTE(Jiayi): currently we put the entire draft model on
        # the last PP rank. This is not ideal if there are many
        # layers in the draft model.
        if self.speculative_config and get_pp_group().is_last_rank:
            if self.speculative_config.method == "ngram":
                self.drafter = NgramProposer(self.vllm_config)
            elif self.speculative_config.uses_draft_model():
                self.drafter = DraftModelProposer(
                    vllm_config=self.vllm_config,
                    device=self.device,
                    runner=self,
                )  # type: ignore
            elif self.speculative_config.use_eagle():
                self.drafter = EagleProposer(self.vllm_config, self.device,
                                             self)  # type: ignore
                if self.speculative_config.method == "eagle3":
                    self.use_aux_hidden_state_outputs = True
            elif self.speculative_config.method == "medusa":
                self.drafter = MedusaProposer(
                    vllm_config=self.vllm_config,
                    device=self.device)  # type: ignore
            else:
                raise ValueError("Unknown speculative decoding method: "
                                 f"{self.speculative_config.method}")
            self.rejection_sampler = RejectionSampler()

        # Request states.
        self.requests: dict[str, CachedRequestState] = {}
        self.comm_stream = torch.cuda.Stream()

        # Input Batch
        # NOTE(Chen): Ideally, we should initialize the input batch inside
        # `initialize_kv_cache` based on the kv cache config. However, as in
        # https://github.com/vllm-project/vllm/pull/18298, due to some unknown
        # reasons, we have to initialize the input batch before `load_model`,
        # quantization + weight offloading will fail otherwise. As a temporary
        # solution, we initialize the input batch here, and re-initialize it
        # in `initialize_kv_cache` if the block_sizes here is different from
        # the block_sizes in the kv cache config.
        self.input_batch = InputBatch(
            max_num_reqs=self.max_num_reqs,
            # We need to use the encoder length for encoder-decoer
            # because of KV cache for cross-attention.
            max_model_len=max(self.max_model_len, self.max_encoder_len),
            max_num_batched_tokens=self.max_num_tokens,
            device=self.device,
            pin_memory=self.pin_memory,
            vocab_size=self.model_config.get_vocab_size(),
            block_sizes=[self.cache_config.block_size],
            is_spec_decode=bool(self.vllm_config.speculative_config),
            logitsprocs=build_logitsprocs(
                self.vllm_config, self.device, self.pin_memory,
                self.is_pooling_model,
                self.vllm_config.model_config.logits_processors),
            is_pooling_model=self.is_pooling_model,
        )

        self.use_async_scheduling = self.scheduler_config.async_scheduling
        self.async_output_copy_stream = torch.cuda.Stream() if \
            self.use_async_scheduling else None

        # TODO(woosuk): Provide an option to tune the max cudagraph batch size.
        # The convention is different.
        # self.cudagraph_batch_sizes sorts in ascending order.
        # The batch sizes in the config are in descending order.
        if self.compilation_config.cudagraph_capture_sizes and \
                self.compilation_config.cudagraph_mode != CUDAGraphMode.NONE:
            self.cudagraph_batch_sizes = list(
                reversed(self.compilation_config.cudagraph_capture_sizes))

        # Cache the device properties.
        self._init_device_properties()

        # Persistent buffers for CUDA graphs.
        self.input_ids = self._make_buffer(self.max_num_tokens,
                                           dtype=torch.int32)
        self.positions = self._make_buffer(self.max_num_tokens,
                                           dtype=torch.int64)
        self.query_start_loc = self._make_buffer(self.max_num_reqs + 1,
                                                 dtype=torch.int32)
        self.seq_lens = self._make_buffer(self.max_num_reqs, dtype=torch.int32)
        # Because inputs_embeds may be bfloat16 and we don't need a numpy
        # version of this tensor, avoid a RuntimeError by not creating a
        # numpy buffer.
        self.inputs_embeds = self._make_buffer(self.max_num_tokens,
                                               self.hidden_size,
                                               dtype=self.dtype,
                                               numpy=False)
        self.is_token_ids = self._make_buffer(self.max_num_tokens,
                                              dtype=torch.bool)
        self.discard_request_indices = self._make_buffer(self.max_num_reqs,
                                                         dtype=torch.int64)
        self.num_discarded_requests = 0

        self.num_decode_draft_tokens = self._make_buffer(self.max_num_reqs,
                                                         dtype=torch.int32)
        self.num_accepted_tokens = self._make_buffer(self.max_num_reqs,
                                                     dtype=torch.int64)

        # Only relevant for models using M-RoPE (e.g, Qwen2-VL)
        if self.uses_mrope:
            # NOTE: `mrope_positions` is implemented with one additional dummy
            # position on purpose to make it non-contiguous so that it can work
            # with torch compile.
            # See detailed explanation in https://github.com/vllm-project/vllm/pull/12128#discussion_r1926431923

            # NOTE: When M-RoPE is enabled, position ids are 3D regardless of
            # the modality of inputs. For text-only inputs, each dimension has
            # identical position IDs, making M-RoPE functionally equivalent to
            # 1D-RoPE.
            # See page 5 of https://arxiv.org/abs/2409.12191
            self.mrope_positions = self._make_buffer(
                (3, self.max_num_tokens + 1), dtype=torch.int64)

        # CUDA event to synchronize use of reused CPU tensors between steps
        # when async scheduling is enabled.
        self.prepare_inputs_event: Optional[torch.cuda.Event] = None
        if self.use_async_scheduling:
            self.prepare_inputs_event = torch.cuda.Event()
            # Start in a completed state.
            self.prepare_inputs_event.record(torch.cuda.default_stream())

        # None in the first PP rank. The rest are set after load_model.
        self.intermediate_tensors: Optional[IntermediateTensors] = None

        # OPTIMIZATION: Cache the tensors rather than creating them every step.
        # Keep in int64 to avoid overflow with long context
        self.arange_np = np.arange(max(self.max_num_reqs + 1,
                                       self.max_model_len,
                                       self.max_num_tokens),
                                   dtype=np.int64)

        # Layer pairings for cross-layer KV sharing.
        # If an Attention layer `layer_name` is in the keys of this dict, it
        # means this layer will perform attention using the keys and values
        # from the KV cache of `shared_kv_cache_layers[layer_name]`.
        self.shared_kv_cache_layers: dict[str, str] = {}
        self.kv_sharing_fast_prefill_eligible_layers: set[str] = set()

        self.kv_sharing_fast_prefill_logits_indices = None
        if self.cache_config.kv_sharing_fast_prefill:
            self.kv_sharing_fast_prefill_logits_indices = torch.zeros(
                self.max_num_tokens, dtype=torch.int32, device=self.device)

        self.uniform_decode_query_len = 1 if not self.speculative_config else \
            1 + self.speculative_config.num_speculative_tokens

        # Cudagraph dispatcher for runtime cudagraph dispatching.
        self.cudagraph_dispatcher = CudagraphDispatcher(self.vllm_config)

        self.mm_budget = MultiModalBudget(
            self.model_config,
            self.scheduler_config,
            self.mm_registry,
        ) if self.supports_mm_inputs else None

        self.reorder_batch_threshold: Optional[int] = None

        # Attention layers that are only in the KVCacheConfig of the runner
        # (e.g., KV sharing, encoder-only attention), but not in the
        # KVCacheConfig of the scheduler.
        self.runner_only_attn_layers: set[str] = set()

        # Cached outputs.
        self._draft_token_ids: Optional[Union[list[list[int]],
                                              torch.Tensor]] = None
        self.transfer_event = torch.cuda.Event()
        self.sampled_token_ids_pinned_cpu = torch.empty(
            (self.max_model_len, 1),
            dtype=torch.int64,
            device="cpu",
            pin_memory=self.pin_memory)

    def _make_buffer(self,
                     *size: Union[int, torch.SymInt],
                     dtype: torch.dtype,
                     numpy: bool = True) -> CpuGpuBuffer:
        return CpuGpuBuffer(*size,
                            dtype=dtype,
                            device=self.device,
                            pin_memory=self.pin_memory,
                            with_numpy=numpy)

    def _init_model_kwargs(self, num_tokens: int):
        model_kwargs = dict[str, Any]()

        if not self.is_pooling_model:
            return model_kwargs

        num_reqs = self.input_batch.num_reqs
        pooling_params = self.input_batch.get_pooling_params()

        token_type_id_requests = dict[int, Any]()
        for i, param in enumerate(pooling_params):
            if param.extra_kwargs is not None and \
            (token_types := param.extra_kwargs.get(
                "compressed_token_type_ids")) is not None:
                token_type_id_requests[i] = token_types

        if len(token_type_id_requests) == 0:
            return model_kwargs

        seq_lens = self.seq_lens.gpu[:num_reqs]
        token_type_ids = []

        for i in range(num_reqs):
            pos = token_type_id_requests.get(i, seq_lens[i])
            ids = (torch.arange(seq_lens[i]) >= pos).int()
            token_type_ids.append(ids)

        model_kwargs["token_type_ids"] = torch.concat(token_type_ids).to(
            device=self.device)
        return model_kwargs

    def _may_reorder_batch(self, scheduler_output: "SchedulerOutput") -> None:
        """
        Update the order of requests in the batch based on the attention
        backend's needs. For example, some attention backends (namely MLA) may
        want to separate requests based on if the attention computation will be
        compute-bound or memory-bound.

        Args:
            scheduler_output: The scheduler output.
        """
        # Attention free models have zero kv_cache_goups, however models
        # like Mamba are also attention free but use the kv_cache for
        # keeping its internal state. This is why we check the number
        # of kv_cache groups instead of solely checking
        # for self.model_config.is_attention_free.
        if len(self.kv_cache_config.kv_cache_groups) == 0:
            return

        if self.reorder_batch_threshold is not None:
            # NOTE(lucas): currently no backend supports the custom masking
            #  required for DCP with q_len > 1, so we assert here. Remove this
            #  assert once the custom mask is support is added to FA3.
            if self.dcp_world_size > 1:
                assert self.reorder_batch_threshold == 1, \
                    "DCP not support reorder_batch_threshold > 1 now."
            reorder_batch_to_split_decodes_and_prefills(
                self.input_batch,
                scheduler_output,
                decode_threshold=self.reorder_batch_threshold)

    # Note: used for model runner override.
    def _init_device_properties(self) -> None:
        """Initialize attributes from torch.cuda.get_device_properties
        """
        self.device_properties = torch.cuda.get_device_properties(self.device)
        self.num_sms = self.device_properties.multi_processor_count

    # Note: used for model runner override.
    def _sync_device(self) -> None:
        torch.cuda.synchronize()

    def _update_states(self, scheduler_output: "SchedulerOutput") -> None:
        """Update the cached states and the persistent batch with the scheduler
        output.

        The updated states are used by the `_prepare_inputs` function to create
        the input GPU tensors for the model.

        The SamplingMetadata is updated and copied to the GPU if there is a
        new/resumed/paused/finished request in the batch.
        """
        # Remove finished requests from the cached states.
        for req_id in scheduler_output.finished_req_ids:
            self.requests.pop(req_id, None)
        # Remove the finished requests from the persistent batch.
        # NOTE(woosuk): There could be an edge case where finished_req_ids and
        # scheduled_req_ids overlap. This happens when a request is aborted and
        # then resubmitted with the same ID. In this case, we treat them as two
        # distinct requests - clearing the cached states for the first request
        # and handling the second as a new request.
        for req_id in scheduler_output.finished_req_ids:
            self.input_batch.remove_request(req_id)

        # Free the cached encoder outputs.
        for mm_hash in scheduler_output.free_encoder_mm_hashes:
            self.encoder_cache.pop(mm_hash, None)

        # Remove the unscheduled requests from the persistent batch.
        # NOTE(woosuk): The unscheduled requests are either preempted requests
        # or running requests that are not scheduled in this step. We remove
        # them from the persistent batch but keep their cached states since
        # they will be scheduled again sometime in the future.
        scheduled_req_ids = scheduler_output.num_scheduled_tokens.keys()
        cached_req_ids = self.input_batch.req_id_to_index.keys()
        unscheduled_req_ids = cached_req_ids - scheduled_req_ids
        # NOTE(woosuk): The persistent batch optimization assumes that
        # consecutive batches contain mostly the same requests. If batches
        # have low request overlap (e.g., alternating between two distinct
        # sets of requests), this optimization becomes very inefficient.
        for req_id in unscheduled_req_ids:
            self.input_batch.remove_request(req_id)

        reqs_to_add: list[CachedRequestState] = []
        # Add new requests to the cached states.
        for new_req_data in scheduler_output.scheduled_new_reqs:
            req_id = new_req_data.req_id
            sampling_params = new_req_data.sampling_params
            pooling_params = new_req_data.pooling_params

            if sampling_params and \
                sampling_params.sampling_type == SamplingType.RANDOM_SEED:
                generator = torch.Generator(device=self.device)
                generator.manual_seed(sampling_params.seed)
            else:
                generator = None

            if self.is_pooling_model:
                assert pooling_params is not None
                task = pooling_params.task
                assert task is not None, "You did not set `task` in the API"

                model = cast(VllmModelForPooling, self.get_model())
                to_update = model.pooler.get_pooling_updates(task)
                to_update.apply(pooling_params)

            req_state = CachedRequestState(
                req_id=req_id,
                prompt_token_ids=new_req_data.prompt_token_ids,
                prompt_embeds=new_req_data.prompt_embeds,
                mm_features=new_req_data.mm_features,
                sampling_params=sampling_params,
                pooling_params=pooling_params,
                generator=generator,
                block_ids=new_req_data.block_ids,
                num_computed_tokens=new_req_data.num_computed_tokens,
                output_token_ids=[],
                lora_request=new_req_data.lora_request,
            )
            self.requests[req_id] = req_state

            # Only relevant for models using M-RoPE (e.g, Qwen2-VL)
            if self.uses_mrope:
                self._init_mrope_positions(req_state)

            reqs_to_add.append(req_state)

        # Update the states of the running/resumed requests.
        is_last_rank = get_pp_group().is_last_rank
        req_data = scheduler_output.scheduled_cached_reqs
        for i, req_id in enumerate(req_data.req_ids):
            req_state = self.requests[req_id]
            num_computed_tokens = req_data.num_computed_tokens[i]
            new_block_ids = req_data.new_block_ids[i]
            resumed_from_preemption = req_data.resumed_from_preemption[i]

            # Update the cached states.
            req_state.num_computed_tokens = num_computed_tokens

            if not is_last_rank:
                # When using PP, the scheduler sends the sampled tokens back,
                # because there's no direct communication between the first-
                # stage worker and the last-stage worker.
                new_token_ids = req_data.new_token_ids[i]
                # Add the sampled token(s) from the previous step (if any).
                # This doesn't include "unverified" tokens like spec tokens.
                num_new_tokens = (num_computed_tokens + len(new_token_ids) -
                                  req_state.num_tokens)
                if num_new_tokens == 1:
                    # Avoid slicing list in most common case.
                    req_state.output_token_ids.append(new_token_ids[-1])
                elif num_new_tokens > 0:
                    req_state.output_token_ids.extend(
                        new_token_ids[-num_new_tokens:])

            # Update the block IDs.
            if not resumed_from_preemption:
                if new_block_ids is not None:
                    # Append the new blocks to the existing block IDs.
                    for block_ids, new_ids in zip(req_state.block_ids,
                                                  new_block_ids):
                        block_ids.extend(new_ids)
            else:
                assert new_block_ids is not None
                # The request is resumed from preemption.
                # Replace the existing block IDs with the new ones.
                req_state.block_ids = new_block_ids

            req_index = self.input_batch.req_id_to_index.get(req_id)
            if req_index is None:
                # The request is not in the persistent batch.
                # The request was either preempted and resumed later, or was not
                # scheduled in the previous step and needs to be added again.
                reqs_to_add.append(req_state)
                continue

            # Update the persistent batch.
            self.input_batch.num_computed_tokens_cpu[req_index] = (
                num_computed_tokens)
            if new_block_ids is not None:
                self.input_batch.block_table.append_row(
                    new_block_ids, req_index)

            # For the last rank, we don't need to update the token_ids_cpu
            # because the sampled tokens are already cached.
            if not is_last_rank:
                # Add new_token_ids to token_ids_cpu.
                start_token_index = num_computed_tokens
                end_token_index = num_computed_tokens + len(new_token_ids)
                self.input_batch.token_ids_cpu[
                    req_index,
                    start_token_index:end_token_index] = new_token_ids
                self.input_batch.num_tokens_no_spec[
                    req_index] = end_token_index
                self.input_batch.num_tokens[req_index] = end_token_index

            # Add spec_token_ids to token_ids_cpu.
            spec_token_ids = (
                scheduler_output.scheduled_spec_decode_tokens.get(req_id, ()))
            if spec_token_ids:
                num_spec_tokens = len(spec_token_ids)
                start_index = self.input_batch.num_tokens_no_spec[req_index]
                end_token_index = start_index + num_spec_tokens
                self.input_batch.token_ids_cpu[
                    req_index, start_index:end_token_index] = spec_token_ids
                # NOTE(woosuk): `num_tokens` here may include spec tokens.
                self.input_batch.num_tokens[req_index] += num_spec_tokens

        # Add the new or resumed requests to the persistent batch.
        # The smaller empty indices are filled first.
        for request in reqs_to_add:
            self.input_batch.add_request(request)

        # Condense the batched states if there are gaps left by removed requests
        self.input_batch.condense()
        # Allow attention backend to reorder the batch, potentially
        self._may_reorder_batch(scheduler_output)
        # Refresh batch metadata with any pending updates.
        self.input_batch.refresh_metadata()

    def _update_states_after_model_execute(
            self, output_token_ids: torch.Tensor) -> None:
        """Update the cached states after model execution.

        This is used for MTP/EAGLE for hybrid models, as in linear attention,
        only the last token's state is kept. In MTP/EAGLE, for draft tokens
        the state are kept util we decide how many tokens are accepted for
        each sequence, and a shifting is done during the next iteration
        based on the number of accepted tokens.
        """
        if not self.model_config.is_hybrid or not self.speculative_config:
            return

        # Find the number of accepted tokens for each sequence.
        num_accepted_tokens = (torch.cat(
            [
                output_token_ids,
                torch.full((output_token_ids.size(0), 1),
                           -1,
                           device=output_token_ids.device),
            ],
            dim=1) == -1).int().argmax(-1).cpu().numpy()
        for i, num_tokens in enumerate(num_accepted_tokens):
            self.input_batch.num_accepted_tokens_cpu[i] = num_tokens

    def _init_mrope_positions(self, req_state: CachedRequestState):
        image_grid_thw = []
        video_grid_thw = []
        second_per_grid_ts = []
        audio_feature_lengths = []
        use_audio_in_video = False
        for mm_feature in req_state.mm_features:
            mm_item = mm_feature.data
            if mm_item is None:
                continue
            mm_input = mm_item.get_data()
            if (t := mm_input.get("image_grid_thw")) is not None:
                image_grid_thw.append(t.tolist())
            if (t := mm_input.get("video_grid_thw")) is not None:
                video_grid_thw.append(t.tolist())
            if (t := mm_input.get("second_per_grid_ts")) is not None:
                second_per_grid_ts.append(t)
            if (t := mm_input.get("audio_feature_lengths")) is not None:
                audio_feature_lengths.append(t)
            if mm_input.get("use_audio_in_video") is True:
                use_audio_in_video = True

        if supports_mrope(self.model):
            req_state.mrope_positions, req_state.mrope_position_delta = \
                self.model.get_mrope_input_positions(
                    req_state.prompt_token_ids,
                    hf_config=self.model_config.hf_config,
                    image_grid_thw=image_grid_thw,
                    video_grid_thw=video_grid_thw,
                    second_per_grid_ts=second_per_grid_ts,
                    audio_feature_lengths=audio_feature_lengths,
                    use_audio_in_video=use_audio_in_video,
                )
        else:
            req_state.mrope_positions, req_state.mrope_position_delta = \
                MRotaryEmbedding.get_input_positions_tensor(
                    req_state.prompt_token_ids,
                    hf_config=self.model_config.hf_config,
                    image_grid_thw=image_grid_thw,
                    video_grid_thw=video_grid_thw,
                    second_per_grid_ts=second_per_grid_ts,
                    audio_feature_lengths=audio_feature_lengths,
                    use_audio_in_video=use_audio_in_video,
                )

    def _extract_mm_kwargs(
        self,
        scheduler_output: "SchedulerOutput",
    ) -> BatchedTensorInputs:
        if not scheduler_output or not self.is_multimodal_raw_input_only_model:
            return {}

        mm_kwargs = list[MultiModalKwargsItem]()
        for req in scheduler_output.scheduled_new_reqs:
            for feature in req.mm_features:
                if feature.data is not None:
                    mm_kwargs.append(feature.data)

        # Input all modalities at once
        model = cast(SupportsMultiModal, self.model)
        mm_kwargs_combined: BatchedTensorInputs = {}
        for _, _, mm_kwargs_group in group_mm_kwargs_by_modality(
                mm_kwargs,
                device=self.device,
                pin_memory=self.pin_memory,
                merge_by_field_config=model.merge_by_field_config,
        ):
            mm_kwargs_combined.update(mm_kwargs_group)

        return mm_kwargs_combined

    def _dummy_mm_kwargs(self, num_seqs: int) -> BatchedTensorInputs:
        if not self.is_multimodal_raw_input_only_model:
            return {}

        mm_budget = self.mm_budget
        assert mm_budget is not None

        dummy_modality = mm_budget.get_modality_with_max_tokens()
        return self._get_mm_dummy_batch(dummy_modality, num_seqs)

    def _get_cumsum_and_arange(
        self,
        num_tokens: np.ndarray,
        cumsum_dtype: Optional[np.dtype] = None,
    ) -> tuple[np.ndarray, np.ndarray]:
        """Get the cumulative sum and batched arange of the given array.
        # E.g., [2, 5, 3] -> ([2, 7, 10], [0, 1, 0, 1, 2, 3, 4, 0, 1, 2])
        # Equivalent to but faster than:
        # np.concatenate([np.arange(n) for n in num_tokens])
        """
        # Step 1. [2, 5, 3] -> [2, 7, 10]
        cu_num_tokens = np.cumsum(num_tokens, dtype=cumsum_dtype)
        total_num_tokens = cu_num_tokens[-1]
        # Step 2. [2, 7, 10] -> [0, 0, 2, 2, 2, 2, 2, 7, 7, 7]
        cumsums_offsets = np.repeat(cu_num_tokens - num_tokens, num_tokens)
        # Step 3. [0, 1, 0, 1, 2, 3, 4, 0, 1, 2]
        arange = self.arange_np[:total_num_tokens] - cumsums_offsets

        return cu_num_tokens, arange

    def _prepare_input_ids(self, total_num_scheduled_tokens: int,
                           cu_num_tokens: np.ndarray) -> None:
        """Prepare the input IDs for the current batch.
        
        Carefully handles the `prev_sampled_token_ids` which can be cached
        from the previous engine iteration, in which case those tokens on the
        GPU need to be copied into the corresponding slots into input_ids."""

        if self.input_batch.prev_sampled_token_ids is None:
            # Normal scheduling case
            self.input_ids.copy_to_gpu(total_num_scheduled_tokens)
            if self.enable_prompt_embeds:
                self.inputs_embeds.copy_to_gpu(total_num_scheduled_tokens)
                self.is_token_ids.copy_to_gpu(total_num_scheduled_tokens)
            return

        # Async scheduling case, where some decode requests from the previous
        # iteration won't have entries in input_ids_cpu and need to be copied
        # on the GPU from prev_sampled_token_ids.
        prev_req_id_to_index = self.input_batch.prev_req_id_to_index
        assert prev_req_id_to_index is not None
        flattened_indices = []
        prev_common_req_indices = []
        indices_match = True
        max_flattened_index = -1
        for req_id, cur_index in self.input_batch.req_id_to_index.items():
            if (prev_index := prev_req_id_to_index.get(req_id)) is not None:
                prev_common_req_indices.append(prev_index)
                # We need to compute the flattened input_ids index of the
                # last token in each common request.
                flattened_index = cu_num_tokens[cur_index].item() - 1
                flattened_indices.append(flattened_index)
                indices_match &= (prev_index == flattened_index)
                max_flattened_index = max(max_flattened_index, flattened_index)
        num_commmon_tokens = len(flattened_indices)
        if num_commmon_tokens < total_num_scheduled_tokens:
            # If not all requests are decodes from the last iteration,
            # We need to copy the input_ids_cpu to the GPU first.
            self.input_ids.copy_to_gpu(total_num_scheduled_tokens)
            if self.enable_prompt_embeds:
                self.inputs_embeds.copy_to_gpu(total_num_scheduled_tokens)
                self.is_token_ids.copy_to_gpu(total_num_scheduled_tokens)
        if num_commmon_tokens == 0:
            # No requests in common with the previous iteration
            # So input_ids_cpu will have all the input ids.
            return
        if indices_match and max_flattened_index == (num_commmon_tokens - 1):
            # Common-case optimization: the batch is unchanged
            # and no reordering happened.
            # The indices are both the same permutation of 0..N-1 so
            # we can copy directly using a single slice.
            self.input_ids.gpu[:num_commmon_tokens].copy_(
                self.input_batch.prev_sampled_token_ids[:num_commmon_tokens,
                                                        0],
                non_blocking=True)
            if self.enable_prompt_embeds:
                self.is_token_ids.gpu[:num_commmon_tokens] = True
            return
        # Upload the index tensors asynchronously
        # so the scatter can be non-blocking.
        input_ids_index_tensor = torch.tensor(flattened_indices,
                                              dtype=torch.int64,
                                              pin_memory=self.pin_memory).to(
                                                  self.device,
                                                  non_blocking=True)
        prev_common_req_indices_tensor = torch.tensor(
            prev_common_req_indices,
            dtype=torch.int64,
            pin_memory=self.pin_memory).to(self.device, non_blocking=True)
        self.input_ids.gpu.scatter_(
            dim=0,
            index=input_ids_index_tensor,
            src=self.input_batch.prev_sampled_token_ids[
                prev_common_req_indices_tensor, 0])

    def _get_encoder_seq_lens(
        self,
        scheduler_output: "SchedulerOutput",
        kv_cache_spec: KVCacheSpec,
        num_reqs: int,
    ) -> Optional[np.ndarray]:
        if not isinstance(kv_cache_spec, CrossAttentionSpec):
            return None

        # Build encoder_seq_lens array mapping request indices to
        # encoder lengths for inputs scheduled in this batch
        encoder_seq_lens = np.zeros(num_reqs, dtype=np.int32)
        for req_id in scheduler_output.scheduled_encoder_inputs:
            req_index = self.input_batch.req_id_to_index[req_id]
            encoder_seq_lens[req_index] = self.max_encoder_len

        return encoder_seq_lens

    def _prepare_inputs(
        self, scheduler_output: "SchedulerOutput"
    ) -> tuple[PerLayerAttnMetadata, torch.Tensor,
               Optional[SpecDecodeMetadata], np.ndarray,
               Optional[CommonAttentionMetadata], int, Optional[UBatchSlices],
               Optional[torch.Tensor]]:
        """
        :return: tuple[
            attn_metadata: layer-to-attention_metadata mapping,
            logits_indices, spec_decode_metadata
        ]
        """
        total_num_scheduled_tokens = scheduler_output.total_num_scheduled_tokens
        assert total_num_scheduled_tokens > 0
        num_reqs = self.input_batch.num_reqs
        assert num_reqs > 0

        # OPTIMIZATION: Start copying the block table first.
        # This way, we can overlap the copy with the following CPU operations.
        self.input_batch.block_table.commit_block_table(num_reqs)

        # Get the number of scheduled tokens for each request.
        req_ids = self.input_batch.req_ids
        tokens = [scheduler_output.num_scheduled_tokens[i] for i in req_ids]
        num_scheduled_tokens = np.array(tokens, dtype=np.int32)
        max_num_scheduled_tokens = max(tokens)

        # Get request indices.
        # E.g., [2, 5, 3] -> [0, 0, 1, 1, 1, 1, 1, 2, 2, 2]
        req_indices = np.repeat(self.arange_np[:num_reqs],
                                num_scheduled_tokens)

        # cu_num_tokens: [2, 5, 3] -> [2, 7, 10]
        # arange: [0, 1, 0, 1, 2, 3, 4, 0, 1, 2]
        cu_num_tokens, arange = self._get_cumsum_and_arange(
            num_scheduled_tokens)

        # Get positions.
        positions_np = self.positions.np[:total_num_scheduled_tokens]
        np.add(self.input_batch.num_computed_tokens_cpu[req_indices],
               arange,
               out=positions_np)

        # Calculate M-RoPE positions.
        # Only relevant for models using M-RoPE (e.g, Qwen2-VL)
        if self.uses_mrope:
            self._calc_mrope_positions(scheduler_output)

        # Get token indices.
        # E.g., [0, 1, 0, 1, 2, 3, 4, 0, 1, 2]
        # -> [0, 1, M, M + 1, M + 2, M + 3, M + 4, 2 * M, 2 * M + 1, 2 * M + 2]
        # where M is the max_model_len.
        token_indices = (positions_np +
                         req_indices * self.input_batch.token_ids_cpu.shape[1])
        token_indices_tensor = torch.from_numpy(token_indices)

        # NOTE(woosuk): We use torch.index_select instead of np.take here
        # because torch.index_select is much faster than np.take for large
        # tensors.
        torch.index_select(self.input_batch.token_ids_cpu_tensor.flatten(),
                           0,
                           token_indices_tensor,
                           out=self.input_ids.cpu[:total_num_scheduled_tokens])
        if self.enable_prompt_embeds:
            is_token_ids = self.input_batch.is_token_ids.flatten()
            torch.index_select(
                is_token_ids,
                0,
                token_indices_tensor,
                out=self.is_token_ids.cpu[:total_num_scheduled_tokens])

        # Because we did not pre-allocate a massive prompt_embeds CPU tensor on
        # the InputBatch, we need to fill in the prompt embeds into the expected
        # spots in the GpuModelRunner's pre-allocated prompt_embeds tensor.
        if self.input_batch.req_prompt_embeds:
            output_idx = 0
            for req_idx in range(num_reqs):
                num_sched = num_scheduled_tokens[req_idx]

                # Skip if this request doesn't have embeddings
                if req_idx not in self.input_batch.req_prompt_embeds:
                    output_idx += num_sched
                    continue

                # Skip if no tokens scheduled
                if num_sched <= 0:
                    output_idx += num_sched
                    continue

                req_embeds = self.input_batch.req_prompt_embeds[req_idx]
                start_pos = self.input_batch.num_computed_tokens_cpu[req_idx]

                # Skip if trying to read beyond available embeddings
                if start_pos >= req_embeds.shape[0]:
                    output_idx += num_sched
                    continue

                # Copy available embeddings
                end_pos = start_pos + num_sched
                actual_end = min(end_pos, req_embeds.shape[0])
                actual_num_sched = actual_end - start_pos

                if actual_num_sched > 0:
                    self.inputs_embeds.cpu[output_idx:output_idx +
                                           actual_num_sched].copy_(
                                               req_embeds[start_pos:actual_end]
                                           )

                output_idx += num_sched

        self.input_batch.block_table.compute_slot_mapping(
            req_indices, positions_np)
        self.input_batch.block_table.commit_slot_mapping(
            total_num_scheduled_tokens)

        # Prepare the attention metadata.
        self.query_start_loc.np[0] = 0
        self.query_start_loc.np[1:num_reqs + 1] = cu_num_tokens
        # Note: pad query_start_loc to be non-decreasing, as kernels
        # like FlashAttention requires that
        self.query_start_loc.np[num_reqs + 1:].fill(cu_num_tokens[-1])
        self.query_start_loc.copy_to_gpu()
        query_start_loc = self.query_start_loc.gpu[:num_reqs + 1]

        num_tokens_unpadded = scheduler_output.total_num_scheduled_tokens
        num_tokens_padded = num_tokens_unpadded + self.get_local_padding(
            num_tokens_unpadded)
        ubatch_slices, num_tokens_after_padding = \
            ubatch_split(num_scheduled_tokens,
                         num_tokens_unpadded,
                         num_tokens_padded,
                         self.vllm_config)

        self.seq_lens.np[:num_reqs] = (
            self.input_batch.num_computed_tokens_cpu[:num_reqs] +
            num_scheduled_tokens)
        # Fill unused with 0 for full cuda graph mode.
        self.seq_lens.np[num_reqs:].fill(0)
        self.seq_lens.copy_to_gpu()
        seq_lens = self.seq_lens.gpu[:num_reqs]
        max_seq_len = self.seq_lens.np[:num_reqs].max().item()

        num_tokens = [
            self.requests[r].num_tokens for r in self.input_batch.req_ids
        ]
        num_tokens_np = np.array(num_tokens, dtype=np.int32)

        # Record the index of requests that should not be sampled,
        # so that we could clear the sampled tokens before returning
        discard_requests_mask = self.seq_lens.np[:num_reqs] < num_tokens_np
        discard_request_indices = np.nonzero(discard_requests_mask)[0]
        self.num_discarded_requests = len(discard_request_indices)
        self.discard_request_indices.np[:self.num_discarded_requests] = (
            discard_request_indices)

        self.discard_request_indices.copy_to_gpu(self.num_discarded_requests)

        # Copy the tensors to the GPU.
        self._prepare_input_ids(total_num_scheduled_tokens, cu_num_tokens)

        if self.uses_mrope:
            # Only relevant for models using M-RoPE (e.g, Qwen2-VL)
            self.mrope_positions.gpu[:, :total_num_scheduled_tokens].copy_(
                self.mrope_positions.cpu[:, :total_num_scheduled_tokens],
                non_blocking=True)
        else:
            # Common case (1D positions)
            self.positions.copy_to_gpu(total_num_scheduled_tokens)

        use_spec_decode = len(
            scheduler_output.scheduled_spec_decode_tokens) > 0
        if not use_spec_decode:
            # NOTE(woosuk): Due to chunked prefills, the batch may contain
            # partial requests. While we should not sample any token
            # from these partial requests, we do so for simplicity.
            # We will ignore the sampled tokens from the partial requests.
            # TODO: Support prompt logprobs.
            logits_indices = query_start_loc[1:] - 1
            num_draft_tokens = None
            spec_decode_metadata = None
        else:
            # Get the number of draft tokens for each request.
            # Iterate over the dictionary rather than all requests since not all
            # requests have draft tokens.
            num_draft_tokens = np.zeros(num_reqs, dtype=np.int32)
            # For chunked prefills, use -1 as mask rather than 0, as guided
            # decoding may rollback speculative tokens.
            num_decode_draft_tokens = np.full(num_reqs, -1, dtype=np.int32)
            for req_id, draft_token_ids in (
                    scheduler_output.scheduled_spec_decode_tokens.items()):
                req_idx = self.input_batch.req_id_to_index[req_id]
                num_draft_tokens[req_idx] = len(draft_token_ids)
                num_decode_draft_tokens[req_idx] = (len(draft_token_ids) if (
                    self.input_batch.num_computed_tokens_cpu[req_idx]
                    >= self.input_batch.num_prompt_tokens[req_idx]) else -1)
            spec_decode_metadata = self._calc_spec_decode_metadata(
                num_draft_tokens, cu_num_tokens)
            logits_indices = spec_decode_metadata.logits_indices

            # For DECODE only cuda graph of some attention backends (e.g., GDN).
            self.num_decode_draft_tokens.np[:
                                            num_reqs] = num_decode_draft_tokens
            self.num_decode_draft_tokens.np[num_reqs:].fill(-1)
            self.num_decode_draft_tokens.copy_to_gpu()

        logits_indices_padded = None
        if self.cache_config.kv_sharing_fast_prefill:
            logits_indices_padded = self._prepare_kv_sharing_fast_prefill(
                logits_indices)

        attn_metadata: PerLayerAttnMetadata = {}
        if ubatch_slices is not None:
            attn_metadata = [dict() for _ in range(len(ubatch_slices))]

        # Used in the below loop.
        query_start_loc_cpu = self.query_start_loc.cpu[:num_reqs + 1]
        seq_lens_cpu = self.seq_lens.cpu[:num_reqs]
        num_computed_tokens_cpu = (
            self.input_batch.num_computed_tokens_cpu_tensor[:num_reqs])
        spec_decode_common_attn_metadata = None
        if use_spec_decode:
            self.num_accepted_tokens.np[:num_reqs] = (
                self.input_batch.num_accepted_tokens_cpu[:num_reqs])
            self.num_accepted_tokens.np[num_reqs:].fill(1)
            self.num_accepted_tokens.copy_to_gpu()

        # Prepare the attention metadata for each KV cache group and make layers
        # in the same group share the same metadata.
        for kv_cache_group_id, kv_cache_group_spec in enumerate(
                self.kv_cache_config.kv_cache_groups):
            encoder_seq_lens = self._get_encoder_seq_lens(
                scheduler_output, kv_cache_group_spec.kv_cache_spec, num_reqs)

            if isinstance(kv_cache_group_spec.kv_cache_spec,
                          EncoderOnlyAttentionSpec):
                # Encoder-only layers do not have KV cache, so we need to
                # create a dummy block table and slot mapping for them.
                blk_table_tensor = torch.zeros(
                    (num_reqs, 1),
                    dtype=torch.int32,
                    device=self.device,
                )
                slot_mapping = torch.zeros(
                    (total_num_scheduled_tokens, ),
                    dtype=torch.int64,
                    device=self.device,
                )
                num_common_prefix_blocks = 0
            else:
                blk_table = self.input_batch.block_table[kv_cache_group_id]
                blk_table_tensor = blk_table.get_device_tensor(num_reqs)
                slot_mapping = blk_table.slot_mapping.gpu[:
                                                          total_num_scheduled_tokens]

                # Fill unused with -1. Needed for reshape_and_cache in full cuda
                # graph mode.
                blk_table.slot_mapping.gpu[total_num_scheduled_tokens:].fill_(
                    -1)
                num_common_prefix_blocks = (
                    scheduler_output.
                    num_common_prefix_blocks[kv_cache_group_id])

            common_attn_metadata = CommonAttentionMetadata(
                query_start_loc=query_start_loc,
                query_start_loc_cpu=query_start_loc_cpu,
                seq_lens=seq_lens,
                seq_lens_cpu=seq_lens_cpu,
                num_computed_tokens_cpu=num_computed_tokens_cpu,
                num_reqs=num_reqs,
                num_actual_tokens=total_num_scheduled_tokens,
                max_query_len=max_num_scheduled_tokens,
                max_seq_len=max_seq_len,
                block_table_tensor=blk_table_tensor,
                slot_mapping=slot_mapping,
                logits_indices_padded=logits_indices_padded,
                num_logits_indices=logits_indices.size(0),
                causal=True,
                encoder_seq_lens=encoder_seq_lens,
            )

            if (self.speculative_config
                    and spec_decode_common_attn_metadata is None):
                if isinstance(self.drafter, EagleProposer):
                    if (self.drafter.attn_layer_names[0]
                            in kv_cache_group_spec.layer_names):
                        spec_decode_common_attn_metadata = common_attn_metadata
                else:
                    spec_decode_common_attn_metadata = common_attn_metadata

            for attn_group in self.attn_groups[kv_cache_group_id]:
                # Prepare for cascade attention if enabled & beneficial.
                common_prefix_len = 0
                builder = attn_group.get_metadata_builder()
                if self.cascade_attn_enabled:
                    common_prefix_len = self._compute_cascade_attn_prefix_len(
                        num_scheduled_tokens,
                        num_common_prefix_blocks,
                        attn_group.kv_cache_spec,
                        builder,
                    )

                extra_attn_metadata_args = {}
                if use_spec_decode and isinstance(builder,
                                                  GDNAttentionMetadataBuilder):
                    extra_attn_metadata_args = dict(
                        num_accepted_tokens=self.num_accepted_tokens.
                        gpu[:num_reqs],
                        num_decode_draft_tokens_cpu=self.
                        num_decode_draft_tokens.cpu[:num_reqs],
                    )

                if ubatch_slices is not None:
                    common_attn_metadata_list = split_attn_metadata(
                        ubatch_slices, common_attn_metadata)
                    for ubid, common_attn_metadata in enumerate(
                            common_attn_metadata_list):
                        attn_metadata_i = (attn_group.get_metadata_builder(
                            ubatch_id=ubid).build(
                                common_prefix_len=common_prefix_len,
                                common_attn_metadata=common_attn_metadata))
                        for layer_name in kv_cache_group_spec.layer_names:
                            assert type(attn_metadata) is list
                            attn_metadata[ubid][layer_name] = attn_metadata_i
                else:
                    assert isinstance(attn_metadata, dict)
                    attn_metadata_i = builder.build(
                        common_prefix_len=common_prefix_len,
                        common_attn_metadata=common_attn_metadata,
                        **extra_attn_metadata_args)
                    for layer_name in attn_group.layer_names:
                        attn_metadata[layer_name] = attn_metadata_i

        # Hot-Swap lora model
        if self.lora_config:
            self.set_active_loras(self.input_batch, num_scheduled_tokens)

        return (attn_metadata, logits_indices, spec_decode_metadata,
                num_scheduled_tokens, spec_decode_common_attn_metadata,
                max_num_scheduled_tokens, ubatch_slices,
                num_tokens_after_padding)

    def _compute_cascade_attn_prefix_len(
        self,
        num_scheduled_tokens: np.ndarray,
        num_common_prefix_blocks: int,
        kv_cache_spec: KVCacheSpec,
        attn_metadata_builder: AttentionMetadataBuilder,
    ) -> int:
        """Compute the length of the common prefix for cascade attention.

        NOTE(woosuk): The common prefix length returned by this function
        represents the length used specifically for cascade attention, not the
        actual number of tokens shared between requests. When cascade attention
        is disabled (use_cascade=False), this function returns 0 even if
        requests share common tokens. Additionally, the common prefix length is
        truncated to a multiple of the block size and may be further truncated
        due to implementation details explained below.

        Args:
            num_scheduled_tokens: Number of tokens scheduled per request.
            num_common_prefix_blocks: Number of shared KV cache blocks.

        Returns:
            int: Length of common prefix in tokens.
        """
        common_prefix_len = num_common_prefix_blocks * kv_cache_spec.block_size
        if common_prefix_len == 0:
            # Common case.
            return 0

        # NOTE(woosuk): Cascade attention uses two attention kernels: one
        # for the common prefix and the other for the rest. For the first
        # kernel, we concatenate all the query tokens (possibly from
        # different requests) and treat them as if they are from the same
        # request. Then, we use bi-directional attention to process the
        # common prefix in the KV cache. Importantly, this means that the
        # first kernel does not do any masking.

        # Consider the following example:
        # Request 1's input query: [D, E, X]
        # Request 1's kv cache: [A, B, C, D, E, X]
        # Request 1's num_computed_tokens: 3 (i.e., [A, B, C])
        # Request 2's input query: [E, Y]
        # Request 2's kv cache: [A, B, C, D, E, Y]
        # Request 2's num_computed_tokens: 4 (i.e., [A, B, C, D])

        # If we use [A, B, C, D, E] as the common prefix, then the
        # first kernel will compute the bi-directional attention between
        # input query [D, E, X, E, Y] and common prefix [A, B, C, D, E].
        # However, this is wrong because D in Request 1 should not attend to
        # E in the common prefix (i.e., we need masking).
        # To avoid this, [A, B, C, D] should be the common prefix.
        # That is, the common prefix should be capped by the minimum
        # num_computed_tokens among the requests, and plus one to include
        # the first token of the query.

        # In practice, we use [A, B, C] as the common prefix, instead of
        # [A, B, C, D] (i.e., the common prefix is capped by the minimum
        # num_computed_tokens, without plus one).
        # This is because of an implementation detail: We want to always
        # use two kernels for cascade attention. Let's imagine:
        # Request 3's input query: [D]
        # Request 3's kv cache: [A, B, C, D]
        # Request 3's num_computed_tokens: 3 (i.e., [A, B, C])
        # If we use [A, B, C, D] as the common prefix for Request 1-3,
        # then Request 3 will be processed only by the first kernel,
        # and the second kernel will get an empty input. While this is not
        # a fundamental problem, our current implementation does not support
        # this case.
        num_reqs = len(num_scheduled_tokens)
        common_prefix_len = min(
            common_prefix_len,
            self.input_batch.num_computed_tokens_cpu[:num_reqs].min())
        # common_prefix_len should be a multiple of the block size.
        common_prefix_len = (common_prefix_len // kv_cache_spec.block_size *
                             kv_cache_spec.block_size)
        use_sliding_window = (isinstance(kv_cache_spec, SlidingWindowSpec) or
                              (isinstance(kv_cache_spec, FullAttentionSpec)
                               and kv_cache_spec.sliding_window is not None))
        use_local_attention = (
            isinstance(kv_cache_spec, ChunkedLocalAttentionSpec)
            or (isinstance(kv_cache_spec, FullAttentionSpec)
                and kv_cache_spec.attention_chunk_size is not None))
        assert isinstance(kv_cache_spec, AttentionSpec)
        use_cascade = attn_metadata_builder.use_cascade_attention(
            common_prefix_len=common_prefix_len,
            query_lens=num_scheduled_tokens,
            num_query_heads=self.num_query_heads,
            num_kv_heads=kv_cache_spec.num_kv_heads,
            use_alibi=self.use_alibi,
            use_sliding_window=use_sliding_window,
            use_local_attention=use_local_attention,
            num_sms=self.num_sms,
        )
        return common_prefix_len if use_cascade else 0

    def _calc_mrope_positions(self, scheduler_output: "SchedulerOutput"):
        mrope_pos_ptr = 0
        for index, req_id in enumerate(self.input_batch.req_ids):
            req = self.requests[req_id]
            assert req.mrope_positions is not None

            num_computed_tokens = \
                self.input_batch.num_computed_tokens_cpu[index]
            num_scheduled_tokens = \
                scheduler_output.num_scheduled_tokens[req_id]
            num_prompt_tokens = length_from_prompt_token_ids_or_embeds(
                req.prompt_token_ids, req.prompt_embeds)

            if num_computed_tokens + num_scheduled_tokens > num_prompt_tokens:
                prompt_part_len = max(0,
                                      num_prompt_tokens - num_computed_tokens)
                completion_part_len = max(
                    0, num_scheduled_tokens - prompt_part_len)
            else:
                prompt_part_len = num_scheduled_tokens
                completion_part_len = 0

            assert num_scheduled_tokens == prompt_part_len + completion_part_len

            if prompt_part_len > 0:
                # prompt's mrope_positions are pre-computed
                dst_start = mrope_pos_ptr
                dst_end = mrope_pos_ptr + prompt_part_len
                src_start = num_computed_tokens
                src_end = num_computed_tokens + prompt_part_len

                self.mrope_positions.cpu[:, dst_start:dst_end] = (
                    req.mrope_positions[:, src_start:src_end])
                mrope_pos_ptr += prompt_part_len

            if completion_part_len > 0:
                # compute completion's mrope_positions on-the-fly
                dst_start = mrope_pos_ptr
                dst_end = mrope_pos_ptr + completion_part_len

                MRotaryEmbedding.get_next_input_positions_tensor(
                    out=self.mrope_positions.np,
                    out_offset=dst_start,
                    mrope_position_delta=req.mrope_position_delta,
                    context_len=num_computed_tokens + prompt_part_len,
                    num_new_tokens=completion_part_len,
                )

                mrope_pos_ptr += completion_part_len

    def _calc_spec_decode_metadata(
        self,
        num_draft_tokens: np.ndarray,
        cu_num_scheduled_tokens: np.ndarray,
    ) -> SpecDecodeMetadata:
        # Inputs:
        # cu_num_scheduled_tokens:  [  4, 104, 107, 207, 209]
        # num_draft_tokens:         [  3,   0,   2,   0,   1]
        # Outputs:
        # cu_num_draft_tokens:      [  3,   3,   5,   5,   6]
        # logits_indices:           [  0,   1,   2,   3, 103, 104, 105, 106,
        #                            206, 207, 208]
        # target_logits_indices:    [  0,   1,   2,   5,   6,   9]
        # bonus_logits_indices:     [  3,   4,   7,   8,  10]

        # Compute the logits indices.
        # [4, 1, 3, 1, 2]
        num_sampled_tokens = num_draft_tokens + 1

        # Step 1. cu_num_sampled_tokens: [4, 5, 8, 9, 11]
        # arange: [0, 1, 2, 3, 0, 0, 1, 2, 0, 0, 1]
        cu_num_sampled_tokens, arange = self._get_cumsum_and_arange(
            num_sampled_tokens, cumsum_dtype=np.int32)
        # Step 2. [0, 0, 0, 0, 103, 104, 104, 104, 206, 207, 207]
        logits_indices = np.repeat(
            cu_num_scheduled_tokens - num_sampled_tokens, num_sampled_tokens)
        # Step 3. [0, 1, 2, 3, 103, 104, 105, 106, 206, 207, 208]
        logits_indices += arange

        # Compute the bonus logits indices.
        bonus_logits_indices = cu_num_sampled_tokens - 1

        # Compute the draft logits indices.
        # cu_num_draft_tokens: [3, 3, 5, 5, 6]
        # arange: [0, 1, 2, 0, 1, 0]
        cu_num_draft_tokens, arange = self._get_cumsum_and_arange(
            num_draft_tokens, cumsum_dtype=np.int32)
        # [0, 0, 0, 5, 5, 9]
        target_logits_indices = np.repeat(
            cu_num_sampled_tokens - num_sampled_tokens, num_draft_tokens)
        # [0, 1, 2, 5, 6, 9]
        target_logits_indices += arange

        # TODO: Optimize the CPU -> GPU copy.
        cu_num_draft_tokens = torch.from_numpy(cu_num_draft_tokens).to(
            self.device, non_blocking=True)
        logits_indices = torch.from_numpy(logits_indices).to(self.device,
                                                             non_blocking=True)
        target_logits_indices = torch.from_numpy(target_logits_indices).to(
            self.device, non_blocking=True)
        bonus_logits_indices = torch.from_numpy(bonus_logits_indices).to(
            self.device, non_blocking=True)

        # Compute the draft token ids.
        # draft_token_indices:      [  1,   2,   3, 105, 106, 208]
        draft_token_ids = self.input_ids.gpu[logits_indices]
        draft_token_ids = draft_token_ids[target_logits_indices + 1]

        metadata = SpecDecodeMetadata(
            draft_token_ids=draft_token_ids,
            num_draft_tokens=num_draft_tokens.tolist(),
            cu_num_draft_tokens=cu_num_draft_tokens,
            target_logits_indices=target_logits_indices,
            bonus_logits_indices=bonus_logits_indices,
            logits_indices=logits_indices,
        )
        return metadata

    def _prepare_kv_sharing_fast_prefill(
        self,
        logits_indices: torch.Tensor,
    ) -> torch.Tensor:
        assert self.kv_sharing_fast_prefill_logits_indices is not None
        num_logits = logits_indices.shape[0]
        assert num_logits > 0
        self.kv_sharing_fast_prefill_logits_indices[:num_logits].copy_(
            logits_indices)
        # There might have leftover indices in logits_indices[num_logits:]
        # from previous iterations, whose values may be greater than the
        # batch size in the current iteration. To ensure indices are always
        # valid, we fill the padded indices with the last index.
        self.kv_sharing_fast_prefill_logits_indices[num_logits:].fill_(
            logits_indices[-1].item())
        if (self.compilation_config.cudagraph_mode != CUDAGraphMode.NONE
                and num_logits <= self.cudagraph_batch_sizes[-1]):
            # Use piecewise CUDA graphs.
            # Add padding to the batch size.
            num_logits_padded = self.vllm_config.pad_for_cudagraph(num_logits)
        else:
            num_logits_padded = num_logits
        logits_indices_padded = (
            self.kv_sharing_fast_prefill_logits_indices[:num_logits_padded])
        return logits_indices_padded

    def _batch_mm_kwargs_from_scheduler(
        self,
        scheduler_output: "SchedulerOutput",
    ) -> tuple[list[MultiModalKwargsItem], list[tuple[str, PlaceholderRange]]]:
        """Batch multimodal kwargs from scheduled encoder inputs.

        Args:
            scheduler_output: The scheduler output containing scheduled encoder
                inputs.

        Returns:
            A tuple of (mm_kwargs, req_ids_pos) where:
            - mm_kwargs: List of multimodal kwargs items to be batched
            - mm_hashes_pos: List of (mm_hash, position_info) tuples
        """
        scheduled_encoder_inputs = scheduler_output.scheduled_encoder_inputs
        if not scheduled_encoder_inputs:
            return [], []
        # Batch the multi-modal inputs.
        mm_kwargs = list[MultiModalKwargsItem]()
        # list of tuple (mm_hash, position_info)
        mm_hashes_pos = list[tuple[str, PlaceholderRange]]()
        for req_id, encoder_input_ids in scheduled_encoder_inputs.items():
            req_state = self.requests[req_id]

            for mm_input_id in encoder_input_ids:
                mm_feature = req_state.mm_features[mm_input_id]
                mm_hash = mm_feature.identifier
                mm_kwargs.append(mm_feature.data)
                mm_hashes_pos.append((mm_hash, mm_feature.mm_position))

        return mm_kwargs, mm_hashes_pos

    def _execute_mm_encoder(self, scheduler_output: "SchedulerOutput"):
        # Batch the multi-modal inputs using the helper method.
        mm_kwargs, mm_hashes_pos = self._batch_mm_kwargs_from_scheduler(
            scheduler_output)

        if not mm_kwargs:
            return

        # Batch mm inputs as much as we can: if a request in the batch has
        # multiple modalities or a different modality than the previous one,
        # we process it separately to preserve item order.
        # FIXME(ywang96): This is a hacky way to deal with multiple modalities
        # in the same batch while still being able to benefit from batching
        # multimodal inputs. The proper solution should be reordering the
        # encoder outputs.
        model = cast(SupportsMultiModal, self.model)
        encoder_outputs = []
        for modality, num_items, mm_kwargs_group in group_mm_kwargs_by_modality(
                mm_kwargs,
                device=self.device,
                pin_memory=self.pin_memory,
                merge_by_field_config=model.merge_by_field_config,
        ):
            # (ekhvedchenia): Temporary hack to limit peak memory usage when
            # processing multimodal data.This solves the issue with scheduler
            # putting too many video samples into a single batch. Scheduler
            # uses pruned vision tokens count to compare it versus compute
            # budget which is incorrect (Either input media size or non-pruned
            # output vision tokens count should be considered)
            curr_group_outputs = []

            if self.is_multimodal_pruning_enabled and modality == "video":
                micro_batch_size = 1
                for i in range(0, num_items, micro_batch_size):
                    micro_batch_mm_inputs = dict(
                        (k, v[i:i + micro_batch_size])
                        for k, v in mm_kwargs_group.items())

                    micro_batch_outputs = model.get_multimodal_embeddings(
                        **micro_batch_mm_inputs)

                    curr_group_outputs.extend(micro_batch_outputs)
            else:
                # Run the encoder.
                # `curr_group_outputs` is either of the following:
                # 1. A tensor of shape (num_items, feature_size, hidden_size)
                # in case feature_size is fixed across all multimodal items.
                # 2. A list or tuple (length: num_items) of tensors,
                # each of shape (feature_size, hidden_size) in case the feature
                # size is dynamic depending on the input multimodal items.
                curr_group_outputs = model.get_multimodal_embeddings(
                    **mm_kwargs_group)

            sanity_check_mm_encoder_outputs(
                curr_group_outputs,
                expected_num_items=num_items,
            )
            encoder_outputs.extend(curr_group_outputs)

        # Cache the encoder outputs by mm_hash
        for (mm_hash, pos_info), output in zip(mm_hashes_pos, encoder_outputs):
            self.encoder_cache[mm_hash] = scatter_mm_placeholders(
                output,
                is_embed=pos_info.is_embed,
            )

    def _gather_mm_embeddings(
        self,
        scheduler_output: "SchedulerOutput",
        shift_computed_tokens: int = 0,
    ) -> list[torch.Tensor]:
        should_sync_mrope_positions = False
        mm_embeds: list[torch.Tensor] = []
        for req_id in self.input_batch.req_ids:
            mm_embeds_req: list[torch.Tensor] = []

            num_scheduled_tokens = scheduler_output.num_scheduled_tokens[
                req_id]
            req_state = self.requests[req_id]
            num_computed_tokens = \
                req_state.num_computed_tokens + shift_computed_tokens
            for mm_feature in req_state.mm_features:
                pos_info = mm_feature.mm_position
                start_pos = pos_info.offset
                num_encoder_tokens = pos_info.length

                # The encoder output is needed if the two ranges overlap:
                # [num_computed_tokens,
                #  num_computed_tokens + num_scheduled_tokens) and
                # [start_pos, start_pos + num_encoder_tokens)
                if start_pos >= num_computed_tokens + num_scheduled_tokens:
                    # The encoder output is not needed in this step.
                    break
                if start_pos + num_encoder_tokens <= num_computed_tokens:
                    # The encoder output is already processed and stored
                    # in the decoder's KV cache.
                    continue

                start_idx = max(num_computed_tokens - start_pos, 0)
                end_idx = min(
                    num_computed_tokens - start_pos + num_scheduled_tokens,
                    num_encoder_tokens,
                )
                assert start_idx < end_idx

                mm_hash = mm_feature.identifier
                encoder_output = self.encoder_cache.get(mm_hash, None)
                assert encoder_output is not None,\
                    f"Encoder cache miss for {mm_hash}."

                if (is_embed := pos_info.is_embed) is not None:
                    is_embed = is_embed[start_idx:end_idx]

                mm_embeds_item = gather_mm_placeholders(
                    encoder_output[start_idx:end_idx],
                    is_embed=is_embed,
                )
                mm_embeds_req.append(mm_embeds_item)

            if self.is_multimodal_pruning_enabled and self.uses_mrope:
                should_sync_mrope_positions = True
                mm_embeds_req, new_mrope_positions, new_delta = (
                    self.model.recompute_mrope_positions(
                        input_ids=req_state.prompt_token_ids,
                        multimodal_embeddings=mm_embeds_req,
                        mrope_positions=req_state.mrope_positions,
                        num_computed_tokens=req_state.num_computed_tokens,
                    ))
                assert req_state.mrope_positions is not None
                req_state.mrope_positions.copy_(new_mrope_positions)
                req_state.mrope_position_delta = new_delta

            mm_embeds.extend(mm_embeds_req)

        if should_sync_mrope_positions:
            self._calc_mrope_positions(scheduler_output)
            self.mrope_positions.copy_to_gpu(
                scheduler_output.total_num_scheduled_tokens)

        return mm_embeds

    def _extract_encoder_inputs(
        self,
        scheduler_output: "SchedulerOutput",
    ) -> dict[str, torch.Tensor]:
        """Extract encoder inputs for encoder-decoder models.

        This method extracts multimodal input features from scheduled encoder
        inputs and formats them for the encoder-decoder model forward pass.
        """
        # Batch the multi-modal inputs using the helper method.
        mm_kwargs, _ = self._batch_mm_kwargs_from_scheduler(scheduler_output)

        if not mm_kwargs:
            return {}

        # Group MM kwargs by modality and extract features
        model = cast(SupportsMultiModal, self.model)
        encoder_features = {}
        for _, _, mm_kwargs_group in group_mm_kwargs_by_modality(
                mm_kwargs,
                device=self.device,
                pin_memory=self.pin_memory,
                merge_by_field_config=model.merge_by_field_config,
        ):
            # Add the grouped features to encoder_features dict
            # This allows the model to receive them as kwargs (e.g.,
            # input_features=...)
            encoder_features.update(mm_kwargs_group)

        return encoder_features

    def get_model(self) -> nn.Module:
        # get raw model out of the cudagraph wrapper.
        if isinstance(self.model, (CUDAGraphWrapper, UBatchWrapper)):
            return self.model.unwrap()
        return self.model

    def get_supported_generation_tasks(self) -> list[GenerationTask]:
        model = self.get_model()
        supported_tasks = list[GenerationTask]()

        if is_text_generation_model(model):
            supported_tasks.append("generate")

        if supports_transcription(model):
            if model.supports_transcription_only:
                return ["transcription"]

            supported_tasks.append("transcription")

        return supported_tasks

    def get_supported_pooling_tasks(self) -> list[PoolingTask]:
        model = self.get_model()
        if not is_pooling_model(model):
            return []

        supported_tasks = list(model.pooler.get_supported_tasks())

        if (self.scheduler_config.chunked_prefill_enabled
                and "encode" in supported_tasks):
            supported_tasks.remove("encode")

            logger.debug_once("Chunked prefill is not supported with "
                              "encode task which using ALL pooling. "
                              "Please turn off chunked prefill by "
                              "`--no-enable-chunked-prefill` before using it.")

        if "score" in supported_tasks:
            num_labels = getattr(self.model_config.hf_config, "num_labels", 0)
            if num_labels != 1:
                supported_tasks.remove("score")
                logger.debug_once(
                    "Score API is only enabled for num_labels == 1.")

        return supported_tasks

    def get_supported_tasks(self) -> tuple[SupportedTask, ...]:
        tasks = list[SupportedTask]()

        if self.model_config.runner_type == "generate":
            tasks.extend(self.get_supported_generation_tasks())
        if self.model_config.runner_type == "pooling":
            tasks.extend(self.get_supported_pooling_tasks())

        return tuple(tasks)

    def sync_and_slice_intermediate_tensors(
            self, num_tokens: int, intermediate_tensors: IntermediateTensors,
            sync_self: bool) -> IntermediateTensors:

        assert self.intermediate_tensors is not None

        tp = self.vllm_config.parallel_config.tensor_parallel_size
        is_rs = is_residual_scattered_for_sp(self.vllm_config, num_tokens)

        # When sequence parallelism is enabled, the "residual" tensor is sharded
        # across tensor parallel ranks, so each rank only needs its own slice.
        if sync_self:
            assert intermediate_tensors is not None
            for k, v in intermediate_tensors.items():
                is_scattered = k == "residual" and is_rs
                copy_len = num_tokens // tp if is_scattered else \
                    num_tokens
                self.intermediate_tensors[k][:copy_len].copy_(
                    v[:copy_len], non_blocking=True)

        return IntermediateTensors({
            k:
            v[:num_tokens //
              tp] if k == "residual" and is_rs else v[:num_tokens]
            for k, v in self.intermediate_tensors.items()
        })

    def eplb_step(self,
                  is_dummy: bool = False,
                  is_profile: bool = False) -> None:
        """
        Step for the EPLB (Expert Parallelism Load Balancing) state.
        """
        if not self.parallel_config.enable_eplb:
            return

        assert self.eplb_state is not None
        model = self.get_model()
        assert is_mixture_of_experts(model)
        self.eplb_state.step(
            model,
            is_dummy,
            is_profile,
            log_stats=self.parallel_config.eplb_config.log_balancedness,
        )

    def get_dp_padding(self,
                       num_tokens: int) -> tuple[int, Optional[torch.Tensor]]:
        """
        Determines the total number of tokens that each rank will run.
        All ranks will be padded out so that they run with the same number
        of tokens

        Returns: tuple[
            num_pad_tokens: The number of tokens that will be added to the batch
            num_tokens_after_padding: A tensor containing the total number of
            tokens for each DP rank including padding.
        ]
        """
        dp_size = self.vllm_config.parallel_config.data_parallel_size
        dp_rank = self.vllm_config.parallel_config.data_parallel_rank

        # For DP: Don't pad when setting enforce_eager.
        # This lets us set enforce_eager on the prefiller in a P/D setup and
        # still use CUDA graphs (enabled by this padding) on the decoder.
        #
        # TODO(tms) : There are many cases where padding is enabled for
        # prefills, causing unnecessary and excessive padding of activations.

        if dp_size == 1 or self.vllm_config.model_config.enforce_eager:
            # Early exit.
            return 0, None

        num_tokens_across_dp = DPMetadata.num_tokens_across_dp(
            num_tokens, dp_size, dp_rank)
        max_tokens_across_dp_cpu = torch.max(num_tokens_across_dp).item()
        num_tokens_after_padding = torch.tensor([max_tokens_across_dp_cpu] *
                                                dp_size,
                                                device="cpu",
                                                dtype=torch.int32)
        return max_tokens_across_dp_cpu - num_tokens, num_tokens_after_padding

    def get_local_padding(self, num_tokens_unpadded: int) -> int:

        num_tokens_padded = num_tokens_unpadded

        if (self.compilation_config.cudagraph_mode != CUDAGraphMode.NONE
                and num_tokens_unpadded <= self.cudagraph_batch_sizes[-1]):
            # Use piecewise CUDA graphs.
            # Add padding to the batch size.
            num_tokens_padded = self.vllm_config.pad_for_cudagraph(
                num_tokens_unpadded)
        else:
            # Eager mode.
            # Pad tokens to multiple of tensor_parallel_size when
            # enabled collective fusion for SP
            tp_size = self.vllm_config.parallel_config.tensor_parallel_size
            if self.vllm_config.compilation_config.pass_config. \
                enable_sequence_parallelism and tp_size > 1:
                num_tokens_padded = round_up(num_tokens_unpadded, tp_size)

        num_pad_tokens = num_tokens_padded - num_tokens_unpadded
        return num_pad_tokens

    # This is where the second ubatch is adjusted to account for the padding.
    # Should be called after attention metadata creation. This just pads
    # the second ubatch slice out to the total number of tokens
    # (num_tokens + padding)
    def pad_out_ubatch_slice(self, ubatch_slices: UBatchSlices,
                             num_total_tokens: int):
        padded_second_ubatch_slice = slice(ubatch_slices[1].token_slice.start,
                                           num_total_tokens)
        ubatch_slices[1] = UBatchSlice(padded_second_ubatch_slice,
                                       padded_second_ubatch_slice)

    def _pool(
        self,
        hidden_states: torch.Tensor,
        num_scheduled_tokens: int,
        num_scheduled_tokens_np: np.ndarray,
    ) -> ModelRunnerOutput:
        assert self.input_batch.num_reqs ==\
            len(self.input_batch.pooling_params), \
        "Either all or none of the requests in" \
        " a batch must be pooling request"

        hidden_states = hidden_states[:num_scheduled_tokens]
        pooling_metadata = self.input_batch.get_pooling_metadata()
        pooling_metadata.build_pooling_cursor(num_scheduled_tokens_np.tolist(),
                                              device=hidden_states.device)
        seq_lens_cpu = self.seq_lens.cpu[:self.input_batch.num_reqs]

        model = cast(VllmModelForPooling, self.model)
        raw_pooler_output: PoolerOutput = model.pooler(
            hidden_states=hidden_states,
            pooling_metadata=pooling_metadata,
        )
        raw_pooler_output = json_map_leaves(
            lambda x: x.to("cpu", non_blocking=True),
            raw_pooler_output,
        )
        self._sync_device()

        pooler_output: list[Optional[torch.Tensor]] = []
        for raw_output, seq_len, prompt_len in zip(
                raw_pooler_output, seq_lens_cpu, pooling_metadata.prompt_lens):

            output = raw_output if seq_len == prompt_len else None
            pooler_output.append(output)

        return ModelRunnerOutput(
            req_ids=self.input_batch.req_ids,
            req_id_to_index=self.input_batch.req_id_to_index,
            sampled_token_ids=[],
            logprobs=None,
            prompt_logprobs_dict={},
            pooler_output=pooler_output,
        )

    def _get_num_input_tokens(self, num_scheduled_tokens: int) -> int:
        if (self.compilation_config.cudagraph_mode != CUDAGraphMode.NONE
                and not envs.VLLM_DISABLE_PAD_FOR_CUDAGRAPH
                and hasattr(self, "cudagraph_batch_sizes")
                and self.cudagraph_batch_sizes
                and num_scheduled_tokens <= self.cudagraph_batch_sizes[-1]):
            # Use CUDA graphs.
            # Add padding to the batch size.
            return self.vllm_config.pad_for_cudagraph(num_scheduled_tokens)

        # Eager mode.
        # Pad tokens to multiple of tensor_parallel_size when
        # enabled collective fusion for SP
        tp_size = self.vllm_config.parallel_config.tensor_parallel_size
        if (self.compilation_config.pass_config.enable_sequence_parallelism
                and tp_size > 1):
            return round_up(num_scheduled_tokens, tp_size)
        return num_scheduled_tokens

    def _preprocess(
        self,
        scheduler_output: "SchedulerOutput",
        intermediate_tensors: Optional[IntermediateTensors] = None,
        ubatch_slices: Optional[UBatchSlices] = None,
        num_tokens_after_padding: Optional[torch.Tensor] = None,
    ) -> tuple[int, int, Optional[torch.Tensor], Optional[torch.Tensor],
               Optional[torch.Tensor], torch.Tensor,
               Optional[IntermediateTensors], dict[str, Any]]:

        num_scheduled_tokens = scheduler_output.total_num_scheduled_tokens
        if ubatch_slices:
            assert num_tokens_after_padding is not None
            num_input_tokens = int(num_tokens_after_padding[0].item() * 2)
            self.pad_out_ubatch_slice(ubatch_slices, num_input_tokens)
        elif ubatch_slices is None:
            num_input_tokens = self._get_num_input_tokens(num_scheduled_tokens)
            num_pad, num_tokens_after_padding = self.get_dp_padding(
                num_input_tokens)
            num_input_tokens += num_pad

        # _prepare_inputs may reorder the batch, so we must gather multi
        # modal outputs after that to ensure the correct order
        if (self.supports_mm_inputs and get_pp_group().is_first_rank
                and not self.model_config.is_encoder_decoder):
            # Run the multimodal encoder if any.
            self._execute_mm_encoder(scheduler_output)
            mm_embeds = self._gather_mm_embeddings(scheduler_output)

            # NOTE(woosuk): To unify token ids and soft tokens (vision
            # embeddings), we always use embeddings (rather than token ids)
            # as input to the multimodal model, even when the input is text.
            inputs_embeds_scheduled = self.model.get_input_embeddings(
                input_ids=self.input_ids.gpu[:num_scheduled_tokens],
                multimodal_embeddings=mm_embeds or None,
            )

            # TODO(woosuk): Avoid the copy. Optimize.
            self.inputs_embeds.gpu[:num_scheduled_tokens].copy_(
                inputs_embeds_scheduled)

            input_ids = None
            inputs_embeds = self.inputs_embeds.gpu[:num_input_tokens]
            model_kwargs = {
                **self._init_model_kwargs(num_scheduled_tokens),
                **self._extract_mm_kwargs(scheduler_output),
            }
        elif self.enable_prompt_embeds and get_pp_group().is_first_rank:
            # Get the input embeddings for the tokens that are not input embeds,
            # then put them into the appropriate positions.
            # TODO(qthequartermasterman): Since even when prompt embeds are
            # enabled, (a) not all requests will use prompt embeds, and (b)
            # after the initial prompt is processed, the rest of the generated
            # tokens will be token ids, it is not desirable to have the
            # embedding layer outside of the CUDA graph all the time. The v0
            # engine avoids this by "double compiling" the CUDA graph, once
            # with input_ids and again with inputs_embeds, for all num_tokens.
            # If a batch only has token ids, then including the embedding layer
            # in the CUDA graph will be more performant (like in the else case
            # below).
            token_ids_idx = self.is_token_ids.gpu[:num_scheduled_tokens] \
                .nonzero(as_tuple=False) \
                .squeeze(1)
            # Some tokens ids may need to become embeds
            if token_ids_idx.numel() > 0:
                token_ids = self.input_ids.gpu[token_ids_idx]
                tokens_to_embeds = self.model.get_input_embeddings(
                    input_ids=token_ids)
                self.inputs_embeds.gpu[token_ids_idx] = tokens_to_embeds

            inputs_embeds = self.inputs_embeds.gpu[:num_input_tokens]
            model_kwargs = self._init_model_kwargs(num_input_tokens)
            input_ids = None
        else:
            # For text-only models, we use token ids as input.
            # While it is possible to use embeddings as input just like the
            # multimodal models, it is not desirable for performance since
            # then the embedding layer is not included in the CUDA graph.
            input_ids = self.input_ids.gpu[:num_input_tokens]
            inputs_embeds = None
            model_kwargs = self._init_model_kwargs(num_input_tokens)
        if self.uses_mrope:
            positions = self.mrope_positions.gpu[:, :num_input_tokens]
        else:
            positions = self.positions.gpu[:num_input_tokens]

        if get_pp_group().is_first_rank:
            intermediate_tensors = None
        else:
            intermediate_tensors = self.sync_and_slice_intermediate_tensors(
                num_input_tokens, intermediate_tensors, True)

        if (self.model_config.is_encoder_decoder
                and scheduler_output.scheduled_encoder_inputs):
            encoder_inputs = self._extract_encoder_inputs(scheduler_output)
            model_kwargs.update(encoder_inputs)

        return (
            num_scheduled_tokens,
            num_input_tokens,
            num_tokens_after_padding,
            input_ids,
            inputs_embeds,
            positions,
            intermediate_tensors,
            model_kwargs,
        )

    def _sample(
            self, logits: Optional[torch.Tensor],
            spec_decode_metadata: Optional[SpecDecodeMetadata]
    ) -> SamplerOutput:
        # Sample the next token and get logprobs if needed.
        sampling_metadata = self.input_batch.sampling_metadata
        if spec_decode_metadata is None:
            sampler_output = self.sampler(
                logits=logits,
                sampling_metadata=sampling_metadata,
            )
        else:
            # When indexing with a tensor (bonus_logits_indices), PyTorch
            # creates a new tensor with separate storage from the original
            # logits tensor. This means any in-place operations on bonus_logits
            # won't affect the original logits tensor.
            assert logits is not None
            bonus_logits = logits[spec_decode_metadata.bonus_logits_indices]
            sampler_output = self.sampler(
                logits=bonus_logits,
                sampling_metadata=sampling_metadata,
            )
            bonus_token_ids = sampler_output.sampled_token_ids

            # Just like `bonus_logits`, `target_logits` is a new tensor with
            # separate storage from the original `logits` tensor. Therefore,
            # it is safe to update `target_logits` in place.
            target_logits = logits[spec_decode_metadata.target_logits_indices]
            output_token_ids = self.rejection_sampler(
                spec_decode_metadata,
                None,  # draft_probs
                target_logits,
                bonus_token_ids,
                sampling_metadata,
            )
            sampler_output.sampled_token_ids = output_token_ids
            self._update_states_after_model_execute(output_token_ids)

        return sampler_output

    def _bookkeeping_sync(
        self, scheduler_output: "SchedulerOutput",
        sampler_output: SamplerOutput, logits: Optional[torch.Tensor],
        hidden_states: torch.Tensor, num_scheduled_tokens: int
    ) -> tuple[
            dict[str, int],
            Optional[LogprobsLists],
            list[list[int]],
            dict[str, Optional[LogprobsTensors]],
            list[str],
            dict[str, int],
            list[int],
    ]:
        num_nans_in_logits = {}
        if envs.VLLM_COMPUTE_NANS_IN_LOGITS:
            num_nans_in_logits = self._get_nans_in_logits(logits)

        discard_sampled_tokens_req_indices = \
            self.discard_request_indices.np[:self.num_discarded_requests]
        for i in discard_sampled_tokens_req_indices:
            gen = self.input_batch.generators.get(int(i))
            if gen is not None:
                gen.set_offset(gen.get_offset() - 4)

        # Copy some objects so they don't get modified after returning.
        # This is important when using async scheduling.
        req_ids_output_copy = self.input_batch.req_ids.copy()
        req_id_to_index_output_copy = \
            self.input_batch.req_id_to_index.copy()

        # NOTE: GPU -> CPU Sync happens here.
        # Move as many CPU operations as possible before this sync point.
        logprobs_tensors = sampler_output.logprobs_tensors
        logprobs_lists = logprobs_tensors.tolists() \
            if logprobs_tensors is not None else None

        # Compute prompt logprobs if needed.
        prompt_logprobs_dict = self._get_prompt_logprobs_dict(
            hidden_states[:num_scheduled_tokens],
            scheduler_output.num_scheduled_tokens,
        )

        num_sampled_tokens = sampler_output.sampled_token_ids.shape[0]
        sampled_token_ids = sampler_output.sampled_token_ids
        invalid_req_indices = []
        if not self.use_async_scheduling:
            # Get the valid generated tokens.
            max_gen_len = sampled_token_ids.shape[-1]
            if max_gen_len == 1:
                # No spec decode tokens.
                valid_sampled_token_ids = self._to_list(sampled_token_ids)
            else:
                # Includes spec decode tokens.
                valid_sampled_token_ids = self.rejection_sampler.parse_output(
                    sampled_token_ids,
                    self.input_batch.vocab_size,
                )
            # Mask out the sampled tokens that should not be sampled.
            for i in discard_sampled_tokens_req_indices:
                valid_sampled_token_ids[int(i)].clear()
        else:
            valid_sampled_token_ids = []
            invalid_req_indices = discard_sampled_tokens_req_indices.tolist()
            invalid_req_indices_set = set(invalid_req_indices)
            assert sampled_token_ids.shape[-1] == 1

            # Cache the sampled tokens on the GPU and avoid CPU sync.
            # These will be copied into input_ids in the next step
            # when preparing inputs.
            self.input_batch.prev_sampled_token_ids = \
                sampled_token_ids
            self.input_batch.prev_sampled_token_ids_invalid_indices = \
                invalid_req_indices_set
            self.input_batch.prev_req_id_to_index = {
                req_id: i
                for i, req_id in enumerate(self.input_batch.req_ids)
                if i not in invalid_req_indices_set
            }

        # Cache the sampled tokens in the model runner, so that the scheduler
        # doesn't need to send them back.
        # NOTE(woosuk): As an exception, when using PP, the scheduler sends
        # the sampled tokens back, because there's no direct communication
        # between the first-stage worker and the last-stage worker.
        req_ids = self.input_batch.req_ids
        for req_idx in range(num_sampled_tokens):
            if self.use_async_scheduling:
                sampled_ids = [-1] if \
                    req_idx not in invalid_req_indices_set else None
            else:
                sampled_ids = valid_sampled_token_ids[req_idx]
            if not sampled_ids:
                continue

            start_idx = self.input_batch.num_tokens_no_spec[req_idx]
            end_idx = start_idx + len(sampled_ids)
            assert end_idx <= self.max_model_len, (
                "Sampled token IDs exceed the max model length. "
                f"Total number of tokens: {end_idx} > max_model_len: "
                f"{self.max_model_len}")

            self.input_batch.token_ids_cpu[req_idx,
                                           start_idx:end_idx] = sampled_ids
            self.input_batch.is_token_ids[req_idx, start_idx:end_idx] = True
            self.input_batch.num_tokens_no_spec[req_idx] = end_idx
            self.input_batch.num_tokens[req_idx] = end_idx

            req_id = req_ids[req_idx]
            req_state = self.requests[req_id]
            req_state.output_token_ids.extend(sampled_ids)

        return (
            num_nans_in_logits,
            logprobs_lists,
            valid_sampled_token_ids,
            prompt_logprobs_dict,
            req_ids_output_copy,
            req_id_to_index_output_copy,
            invalid_req_indices,
        )

    @contextmanager
    def synchronize_input_prep(self):
        if self.prepare_inputs_event is None:
            yield
            return

        # Ensure prior step has finished with reused CPU tensors.
        # This is required in the async scheduling case because
        # the CPU->GPU transfer happens async.
        self.prepare_inputs_event.synchronize()
        try:
            yield
        finally:
            self.prepare_inputs_event.record()

    @torch.inference_mode()
    def execute_model(
        self,
        scheduler_output: "SchedulerOutput",
        intermediate_tensors: Optional[IntermediateTensors] = None,
    ) -> Union[ModelRunnerOutput, AsyncModelRunnerOutput, IntermediateTensors]:
        with record_function_or_nullcontext("Preprocess"):
            with self.synchronize_input_prep():
                # Update persistent batch states.
                self._update_states(scheduler_output)

                if not scheduler_output.total_num_scheduled_tokens:
                    if not has_kv_transfer_group():
                        # Return empty ModelRunnerOutput if no work to do.
                        return EMPTY_MODEL_RUNNER_OUTPUT
                    return self.kv_connector_no_forward(
                        scheduler_output, self.vllm_config)
                if self.cache_config.kv_sharing_fast_prefill:
                    assert not self.input_batch.num_prompt_logprobs, (
                        "--kv-sharing-fast-prefill produces incorrect "
                        "logprobs for prompt tokens, tokens, please disable "
                        "it when the requests need prompt logprobs")

                # Prepare the decoder inputs.
                (attn_metadata, logits_indices, spec_decode_metadata,
                 num_scheduled_tokens_np, spec_decode_common_attn_metadata,
                 max_query_len, ubatch_slices, num_tokens_after_padding
                 ) = self._prepare_inputs(scheduler_output)

            (
                num_scheduled_tokens,
                num_input_tokens,
                num_tokens_across_dp,
                input_ids,
                inputs_embeds,
                positions,
                intermediate_tensors,
                model_kwargs,
            ) = self._preprocess(scheduler_output, intermediate_tensors,
                                 ubatch_slices, num_tokens_after_padding)

            uniform_decode = (max_query_len
                              == self.uniform_decode_query_len) and (
                                  num_scheduled_tokens
                                  == self.input_batch.num_reqs * max_query_len)
            batch_descriptor = BatchDescriptor(num_tokens=num_input_tokens,
                                               uniform_decode=uniform_decode)
            cudagraph_runtime_mode, batch_descriptor = \
                self.cudagraph_dispatcher.dispatch(batch_descriptor)

        # This is currently to get around the assert in the DPMetadata
        # where it wants `num_tokens_across_dp` to align with `num_tokens`
        if ubatch_slices is not None:
            num_input_tokens = ubatch_slices[0].num_tokens

        # Run the model.
        # Use persistent buffers for CUDA graphs.
        with (set_forward_context(
                attn_metadata,
                self.vllm_config,
                num_tokens=num_input_tokens,
                num_tokens_across_dp=num_tokens_across_dp,
                cudagraph_runtime_mode=cudagraph_runtime_mode,
                batch_descriptor=batch_descriptor,
                ubatch_slices=ubatch_slices,
        ), record_function_or_nullcontext("Forward"),
              self.maybe_get_kv_connector_output(scheduler_output) as
              kv_connector_output):
            model_output = self.model(
                input_ids=input_ids,
                positions=positions,
                intermediate_tensors=intermediate_tensors,
                inputs_embeds=inputs_embeds,
                **model_kwargs,
            )

        with record_function_or_nullcontext("Postprocess"):
            if self.use_aux_hidden_state_outputs:
                # True when EAGLE 3 is used.
                hidden_states, aux_hidden_states = model_output
            else:
                # Common case.
                hidden_states = model_output
                aux_hidden_states = None

            if not self.broadcast_pp_output:
                # Common case.
                if not get_pp_group().is_last_rank:
                    # Return the intermediate tensors.
                    assert isinstance(hidden_states, IntermediateTensors)
                    hidden_states.kv_connector_output = kv_connector_output
                    return hidden_states

                if self.is_pooling_model:
                    # Return the pooling output.
                    output = self._pool(hidden_states, num_scheduled_tokens,
                                        num_scheduled_tokens_np)
                    output.kv_connector_output = kv_connector_output
                    return output

                sample_hidden_states = hidden_states[logits_indices]
                logits = self.model.compute_logits(sample_hidden_states)
            else:
                # Rare case.
                assert not self.is_pooling_model

                if not get_pp_group().is_last_rank:
                    all_gather_tensors = {
                        "residual":
                        not is_residual_scattered_for_sp(
                            self.vllm_config, num_input_tokens)
                    }
                    get_pp_group().send_tensor_dict(
                        hidden_states.tensors,
                        all_gather_group=get_tp_group(),
                        all_gather_tensors=all_gather_tensors)
                    logits = None
                else:
                    sample_hidden_states = hidden_states[logits_indices]
                    logits = self.model.compute_logits(sample_hidden_states)

                model_output_broadcast_data = {}
                if logits is not None:
                    model_output_broadcast_data["logits"] = logits.contiguous()

                model_output_broadcast_data = get_pp_group(
                ).broadcast_tensor_dict(model_output_broadcast_data,
                                        src=len(get_pp_group().ranks) - 1)
                assert model_output_broadcast_data is not None
                logits = model_output_broadcast_data["logits"]

            # Apply structured output bitmasks if present
            if scheduler_output.grammar_bitmask is not None:
                apply_grammar_bitmask(scheduler_output, self.input_batch,
                                      logits, self.device)

        with record_function_or_nullcontext("Sample"):
            sampler_output = self._sample(logits, spec_decode_metadata)

        def propose_draft_token_ids(sampled_token_ids):
            assert spec_decode_common_attn_metadata is not None
            with record_function_or_nullcontext("Draft"):
                self._draft_token_ids = self.propose_draft_token_ids(
                    scheduler_output,
                    sampled_token_ids,
                    self.input_batch.sampling_metadata,
                    hidden_states,
                    sample_hidden_states,
                    aux_hidden_states,
                    spec_decode_metadata,
                    spec_decode_common_attn_metadata,
                    cudagraph_runtime_mode=cudagraph_runtime_mode,
                    batch_descriptor=batch_descriptor,
                )

        use_padded_batch = self.speculative_config and \
            (self.speculative_config.use_eagle()
             or self.speculative_config.uses_draft_model()) and \
            not self.speculative_config.disable_padded_drafter_batch
<<<<<<< HEAD
        if use_padded_batch:
            # EAGLE and draft model speculative decoding can use the
            # GPU sampled tokens as inputs, and does not need
            # to wait for bookkeeping to finish.
=======
        effective_drafter_max_model_len = self.max_model_len
        if effective_drafter_max_model_len is None:
            effective_drafter_max_model_len = self.model_config.max_model_len
        if (self.speculative_config
                and self.speculative_config.draft_model_config is not None
                and self.speculative_config.draft_model_config.max_model_len
                is not None):
            effective_drafter_max_model_len = (
                self.speculative_config.draft_model_config.max_model_len)
        input_fits_in_drafter = spec_decode_common_attn_metadata and (
            spec_decode_common_attn_metadata.seq_lens.max() +
            self.speculative_config.num_speculative_tokens
            <= effective_drafter_max_model_len)
        if use_padded_batch_for_eagle and input_fits_in_drafter:
            # EAGLE speculative decoding can use the GPU sampled tokens
            # as inputs, and does not need to wait for bookkeeping to finish.
>>>>>>> dfb9af20
            propose_draft_token_ids(sampler_output.sampled_token_ids)

        with record_function_or_nullcontext("Bookkeep"):
            (
                num_nans_in_logits,
                logprobs_lists,
                valid_sampled_token_ids,
                prompt_logprobs_dict,
                req_ids_output_copy,
                req_id_to_index_output_copy,
                invalid_req_indices,
            ) = self._bookkeeping_sync(scheduler_output, sampler_output,
                                       logits, hidden_states,
                                       num_scheduled_tokens)

<<<<<<< HEAD
        if self.speculative_config and not use_padded_batch:
=======
        if (self.speculative_config and not use_padded_batch_for_eagle
                and input_fits_in_drafter):
>>>>>>> dfb9af20
            # ngram and other speculative decoding methods use the sampled
            # tokens on the CPU, so they are run after bookkeeping.
            propose_draft_token_ids(valid_sampled_token_ids)

        with record_function_or_nullcontext("EPLB"):
            self.eplb_step()

        output = ModelRunnerOutput(
            req_ids=req_ids_output_copy,
            req_id_to_index=req_id_to_index_output_copy,
            sampled_token_ids=valid_sampled_token_ids,
            logprobs=logprobs_lists,
            prompt_logprobs_dict=prompt_logprobs_dict,
            pooler_output=[],
            kv_connector_output=kv_connector_output,
            num_nans_in_logits=num_nans_in_logits,
        )

        if not self.use_async_scheduling:
            return output

        return AsyncGPUModelRunnerOutput(
            model_runner_output=output,
            sampled_token_ids=sampler_output.sampled_token_ids,
            invalid_req_indices=invalid_req_indices,
            async_output_copy_stream=self.async_output_copy_stream,
        )

    def take_draft_token_ids(self) -> Optional[DraftTokenIds]:
        if self._draft_token_ids is None:
            return None
        req_ids = self.input_batch.req_ids
        if isinstance(self._draft_token_ids, torch.Tensor):
            draft_token_ids = self._draft_token_ids.tolist()
        else:
            draft_token_ids = self._draft_token_ids
        self._draft_token_ids = None
        return DraftTokenIds(req_ids, draft_token_ids)

    def propose_draft_token_ids(
        self,
        scheduler_output: "SchedulerOutput",
        sampled_token_ids: Union[torch.Tensor, list[list[int]]],
        sampling_metadata: SamplingMetadata,
        hidden_states: torch.Tensor,
        sample_hidden_states: torch.Tensor,
        aux_hidden_states: Optional[list[torch.Tensor]],
        spec_decode_metadata: Optional[SpecDecodeMetadata],
        common_attn_metadata: CommonAttentionMetadata,
        cudagraph_runtime_mode: CUDAGraphMode,
        batch_descriptor: BatchDescriptor,
    ) -> Union[list[list[int]], torch.Tensor]:
        num_scheduled_tokens = scheduler_output.total_num_scheduled_tokens
        if self.speculative_config.method == "ngram":
            assert isinstance(sampled_token_ids, list)
            assert isinstance(self.drafter, NgramProposer)
            draft_token_ids = self.drafter.propose(
                sampled_token_ids, self.input_batch.req_ids,
                self.input_batch.num_tokens_no_spec,
                self.input_batch.token_ids_cpu,
                self.input_batch.spec_decode_unsupported_reqs)
        elif self.speculative_config.method == "medusa":
            assert isinstance(sampled_token_ids, list)
            assert isinstance(self.drafter, MedusaProposer)

            if sample_hidden_states.shape[0] == len(sampled_token_ids):
                # The input to the target model does not include draft tokens.
                hidden_states = sample_hidden_states
            else:
                indices = []
                offset = 0
                assert spec_decode_metadata is not None
                for num_draft, tokens in zip(
                        spec_decode_metadata.num_draft_tokens,
                        sampled_token_ids):
                    indices.append(offset + len(tokens) - 1)
                    offset += num_draft + 1
                indices = torch.tensor(indices, device=self.device)
                hidden_states = sample_hidden_states[indices]

            draft_token_ids = self.drafter.propose(
                target_hidden_states=hidden_states,
                sampling_metadata=sampling_metadata,
            )
        elif (self.speculative_config.use_eagle()
              or self.speculative_config.uses_draft_model()):
            assert isinstance(self.drafter,
                              (EagleProposer, DraftModelProposer))

            if self.speculative_config.disable_padded_drafter_batch:
                # When padded-batch is disabled, the sampled_token_ids should be
                # the cpu-side list[list[int]] of valid sampled tokens for each
                # request, with invalid requests having empty lists.
                assert isinstance(sampled_token_ids, list), \
                    "sampled_token_ids should be a python list when" \
                    "padded-batch is disabled."
                next_token_ids = self.drafter.prepare_next_token_ids_cpu(
                    sampled_token_ids, self.requests, self.input_batch,
                    scheduler_output.num_scheduled_tokens)
            else:
                # When using padded-batch, the sampled_token_ids should be
                # the gpu tensor of sampled tokens for each request, of shape
                # (num_reqs, num_spec_tokens + 1) with rejected tokens having
                # value -1.
                assert isinstance(sampled_token_ids, torch.Tensor), \
                    "sampled_token_ids should be a torch.Tensor when" \
                    "padded-batch is enabled."
                next_token_ids, valid_sampled_tokens_count = \
                    self.drafter.prepare_next_token_ids_padded(
                        common_attn_metadata,
                        sampled_token_ids,
                        self.requests,
                        self.input_batch,
                        self.discard_request_indices.gpu,
                        self.num_discarded_requests
                    )

            if spec_decode_metadata is None:
                token_indices_to_sample = None
                # input_ids can be None for multimodal models.
                target_token_ids = self.input_ids.gpu[:num_scheduled_tokens]
                # TODO(woosuk): Support M-RoPE.
                target_positions = self.positions.gpu[:num_scheduled_tokens]
                if self.use_aux_hidden_state_outputs:
                    assert aux_hidden_states is not None
                    target_hidden_states = torch.cat(
                        [h[:num_scheduled_tokens] for h in aux_hidden_states],
                        dim=-1)
                else:
                    target_hidden_states = hidden_states[:num_scheduled_tokens]
            else:
                if self.speculative_config.disable_padded_drafter_batch:
                    token_indices_to_sample = None
                    common_attn_metadata, token_indices =\
                        self.drafter.prepare_inputs(
                            common_attn_metadata,
                            sampled_token_ids,
                            spec_decode_metadata.num_draft_tokens)
                else:
                    common_attn_metadata, token_indices, \
                        token_indices_to_sample =\
                        self.drafter.prepare_inputs_padded(
                            common_attn_metadata,
                            spec_decode_metadata,
                            valid_sampled_tokens_count)

                target_token_ids = self.input_ids.gpu[token_indices]
                # TODO(woosuk): Support M-RoPE.
                target_positions = self.positions.gpu[token_indices]
                if self.use_aux_hidden_state_outputs:
                    assert aux_hidden_states is not None
                    target_hidden_states = torch.cat(
                        [h[token_indices] for h in aux_hidden_states], dim=-1)
                else:
                    target_hidden_states = hidden_states[token_indices]
            mm_embeds = None
            if self.supports_mm_inputs:
                mm_embeds = self._gather_mm_embeddings(scheduler_output,
                                                       shift_computed_tokens=1)
            if (self.speculative_config.use_eagle()
                    or self.speculative_config.uses_draft_model()):
                assert isinstance(self.drafter,
                                  (EagleProposer, DraftModelProposer))
                cudagraph_args = dict(
                    cudagraph_runtime_mode=cudagraph_runtime_mode,
                    batch_descriptor=batch_descriptor,
                )
                draft_token_ids = self.drafter.propose(
                    target_token_ids=target_token_ids,
                    target_positions=target_positions,
                    target_hidden_states=target_hidden_states,
                    next_token_ids=next_token_ids,
                    last_token_indices=token_indices_to_sample,
                    sampling_metadata=sampling_metadata,
                    common_attn_metadata=common_attn_metadata,
                    mm_embeds=mm_embeds,
                    cudagraph_args=cudagraph_args,
                )
        return draft_token_ids

    def update_config(self, overrides: dict[str, Any]) -> None:
        allowed_config_names = {"load_config", "model_config"}
        for config_name, config_overrides in overrides.items():
            assert config_name in allowed_config_names, \
                f"Config `{config_name}` not supported. " \
                f"Allowed configs: {allowed_config_names}"
            config = getattr(self, config_name)
            new_config = update_config(config, config_overrides)
            setattr(self, config_name, new_config)

    def load_model(self, eep_scale_up: bool = False) -> None:
        """
        Args:
            eep_scale_up: the model loading is for elastic EP scale up.
        """
        logger.info("Starting to load model %s...", self.model_config.model)
        if eep_scale_up:
            from vllm.distributed.parallel_state import get_ep_group
            num_local_physical_experts = torch.empty(1,
                                                     dtype=torch.int32,
                                                     device="cpu")
            torch.distributed.broadcast(num_local_physical_experts,
                                        group=get_ep_group().cpu_group,
                                        group_src=0)
            num_local_physical_experts = int(num_local_physical_experts.item())
            new_ep_size = get_ep_group().world_size
            global_expert_load, old_global_expert_indices = (
                EplbState.recv_state())
            num_logical_experts = global_expert_load.shape[1]
            self.parallel_config.eplb_config.num_redundant_experts = (
                num_local_physical_experts * new_ep_size - num_logical_experts)
            assert old_global_expert_indices.shape[
                1] % num_local_physical_experts == 0
            old_ep_size = old_global_expert_indices.shape[
                1] // num_local_physical_experts
            rank_mapping = {
                old_ep_rank: old_ep_rank
                for old_ep_rank in range(old_ep_size)
            }
        else:
            global_expert_load = None
            old_global_expert_indices = None
            rank_mapping = None

        with DeviceMemoryProfiler() as m:
            time_before_load = time.perf_counter()
            model_loader = get_model_loader(self.load_config)
            logger.info("Loading model from scratch...")
            self.model = model_loader.load_model(
                vllm_config=self.vllm_config, model_config=self.model_config)
            if self.lora_config:
                self.model = self.load_lora_model(self.model, self.vllm_config,
                                                  self.device)
            if hasattr(self, "drafter"):
                logger.info("Loading drafter model...")
                if self.speculative_config.use_eagle():
                    assert isinstance(self.drafter, EagleProposer)
                    self.drafter.load_model(self.model)
                elif self.speculative_config.uses_draft_model():
                    assert isinstance(self.drafter, DraftModelProposer)
                    # Passed something to satisfy the type checker
                    self.drafter.load_model(None)
            if self.use_aux_hidden_state_outputs:
                if supports_eagle3(self.model):
                    self.model.set_aux_hidden_state_layers(
                        self.model.get_eagle3_aux_hidden_state_layers())
                else:
                    raise RuntimeError(
                        "Model does not support EAGLE3 interface but "
                        "aux_hidden_state_outputs was requested")
            time_after_load = time.perf_counter()
        self.model_memory_usage = m.consumed_memory
        logger.info("Model loading took %.4f GiB and %.6f seconds",
                    self.model_memory_usage / GiB_bytes,
                    time_after_load - time_before_load)
        prepare_communication_buffer_for_model(self.model)

        self.is_multimodal_pruning_enabled = (supports_multimodal_pruning(
            self.model) and self.model_config.multimodal_config.
                                              is_multimodal_pruning_enabled())

        if is_mixture_of_experts(
                self.model) and self.parallel_config.enable_eplb:
            logger.info("EPLB is enabled for model %s.",
                        self.model_config.model)
            self.eplb_state = EplbState.build(
                self.model,
                self.device,
                self.parallel_config,
                global_expert_load,
                old_global_expert_indices,
                rank_mapping,
            )

        if (
            self.vllm_config.compilation_config.level == \
                CompilationLevel.DYNAMO_AS_IS and supports_dynamo()
        ):
            backend = self.vllm_config.compilation_config.init_backend(
                self.vllm_config)
            compilation_counter.dynamo_as_is_count += 1
            self.model.compile(fullgraph=True, backend=backend)
            return
        # for other compilation levels, cudagraph behavior is controlled by
        # CudagraphWraper and CudagraphDispatcher of vllm.

        # wrap the model with full cudagraph wrapper if needed.
        if self.compilation_config.cudagraph_mode.has_full_cudagraphs() \
            and not self.parallel_config.enable_dbo:
            self.model = CUDAGraphWrapper(self.model,
                                          self.vllm_config,
                                          runtime_mode=CUDAGraphMode.FULL)
        elif self.parallel_config.enable_dbo:
            if self.compilation_config.cudagraph_mode.has_full_cudagraphs():
                self.model = UBatchWrapper(self.model, self.vllm_config,
                                           CUDAGraphMode.FULL, self.device)
            else:
                self.model = UBatchWrapper(self.model, self.vllm_config,
                                           CUDAGraphMode.NONE, self.device)

    def reload_weights(self) -> None:
        assert getattr(self, "model", None) is not None, \
            "Cannot reload weights before model is loaded."
        model_loader = get_model_loader(self.load_config)
        logger.info("Reloading weights inplace...")
        model = self.get_model()
        model_loader.load_weights(model, model_config=self.model_config)

    def save_tensorized_model(
        self,
        tensorizer_config: "TensorizerConfig",
    ) -> None:
        model = self.get_model()
        TensorizerLoader.save_model(
            model,
            tensorizer_config=tensorizer_config,
            model_config=self.model_config,
        )

    def _get_prompt_logprobs_dict(
        self,
        hidden_states: torch.Tensor,
        num_scheduled_tokens: dict[str, int],
    ) -> dict[str, Optional[LogprobsTensors]]:
        num_prompt_logprobs_dict = self.input_batch.num_prompt_logprobs
        if not num_prompt_logprobs_dict:
            return {}

        in_progress_dict = self.input_batch.in_progress_prompt_logprobs_cpu
        prompt_logprobs_dict: dict[str, Optional[LogprobsTensors]] = {}

        # Since prompt logprobs are a rare feature, prioritize simple,
        # maintainable loop over optimal performance.
        completed_prefill_reqs = []
        for req_id, num_prompt_logprobs in num_prompt_logprobs_dict.items():
            num_tokens = num_scheduled_tokens[req_id]

            # Get metadata for this request.
            request = self.requests[req_id]
            if request.prompt_token_ids is None:
                # Prompt logprobs is incompatible with prompt embeddings
                continue

            num_prompt_tokens = len(request.prompt_token_ids)
            prompt_token_ids = torch.tensor(request.prompt_token_ids).to(
                self.device, non_blocking=True)

            # Set up target LogprobsTensors object.
            logprobs_tensors = in_progress_dict.get(req_id)
            if not logprobs_tensors:
                # Create empty logprobs CPU tensors for the entire prompt.
                # If chunked, we'll copy in slice by slice.
                logprobs_tensors = LogprobsTensors.empty_cpu(
                    num_prompt_tokens - 1, num_prompt_logprobs + 1)
                in_progress_dict[req_id] = logprobs_tensors

            # Determine number of logits to retrieve.
            start_idx = request.num_computed_tokens
            start_tok = start_idx + 1
            num_remaining_tokens = num_prompt_tokens - start_tok
            if num_tokens <= num_remaining_tokens:
                # This is a chunk, more tokens remain.
                # In the == case, there are no more prompt logprobs to produce
                # but we want to defer returning them to the next step where we
                # have new generated tokens to return.
                num_logits = num_tokens
            else:
                # This is the last chunk of prompt tokens to return.
                num_logits = num_remaining_tokens
                completed_prefill_reqs.append(req_id)
                prompt_logprobs_dict[req_id] = logprobs_tensors

            if num_logits <= 0:
                # This can happen for the final chunk if we prefilled exactly
                # (num_prompt_tokens - 1) tokens for this request in the prior
                # step. There are no more prompt logprobs to produce.
                continue

            # Get the logits corresponding to this req's prompt tokens.
            # If this is a partial request (i.e. chunked prefill),
            # then there is prompt logprob generated for each index.
            req_idx = self.input_batch.req_id_to_index[req_id]
            offset = self.query_start_loc.np[req_idx].item()
            prompt_hidden_states = hidden_states[offset:offset + num_logits]
            logits = self.model.compute_logits(prompt_hidden_states)

            # Get the "target" tokens for each index. For prompt at index i,
            # the token at prompt index i+1 is the "sampled" token we want
            # to gather the logprob for.
            tgt_token_ids = prompt_token_ids[start_tok:start_tok + num_logits]

            # Compute prompt logprobs.
            logprobs = self.sampler.compute_logprobs(logits)
            token_ids, logprobs, ranks = self.sampler.gather_logprobs(
                logprobs, num_prompt_logprobs, tgt_token_ids)

            # Transfer GPU->CPU async.
            chunk_slice = slice(start_idx, start_idx + num_logits)
            logprobs_tensors.logprob_token_ids[chunk_slice].copy_(
                token_ids, non_blocking=True)
            logprobs_tensors.logprobs[chunk_slice].copy_(logprobs,
                                                         non_blocking=True)
            logprobs_tensors.selected_token_ranks[chunk_slice].copy_(
                ranks, non_blocking=True)

        # Remove requests that have completed prefill from the batch
        # num_prompt_logprobs_dict.
        for req_id in completed_prefill_reqs:
            del num_prompt_logprobs_dict[req_id]
            del in_progress_dict[req_id]

        # Must synchronize the non-blocking GPU->CPU transfers.
        if prompt_logprobs_dict:
            self._sync_device()

        return prompt_logprobs_dict

    def _get_nans_in_logits(
        self,
        logits: Optional[torch.Tensor],
    ) -> dict[str, int]:
        try:
            if logits is None:
                return {req_id: 0 for req_id in self.input_batch.req_ids}

            num_nans_in_logits = {}
            num_nans_for_index = logits.isnan().sum(dim=-1).cpu().numpy()
            for req_id in self.input_batch.req_ids:
                req_index = self.input_batch.req_id_to_index[req_id]
                num_nans_in_logits[req_id] = (
                    int(num_nans_for_index[req_index])
                    if num_nans_for_index is not None
                    and req_index < logits.shape[0] else 0)
            return num_nans_in_logits
        except IndexError:
            return {}

    @contextmanager
    def maybe_randomize_inputs(self, input_ids: torch.Tensor):
        """
        Randomize input_ids if VLLM_RANDOMIZE_DP_DUMMY_INPUTS is set.
        This is to help balance expert-selection
         - during profile_run
         - during DP rank dummy run
        """
        dp_size = self.vllm_config.parallel_config.data_parallel_size
        randomize_inputs = envs.VLLM_RANDOMIZE_DP_DUMMY_INPUTS and dp_size > 1
        if not randomize_inputs:
            yield
        else:
            import functools

            @functools.cache
            def rand_input_ids() -> torch.Tensor:
                return torch.randint_like(
                    self.input_ids.gpu,
                    low=0,
                    high=self.model_config.get_vocab_size(),
                    dtype=input_ids.dtype)

            logger.debug_once("Randomizing dummy data for DP Rank")
            input_ids.copy_(rand_input_ids()[:input_ids.size(0)],
                            non_blocking=True)
            yield
            input_ids.fill_(0)

    def _get_mm_dummy_batch(
        self,
        modality: str,
        max_items_per_batch: int,
    ) -> BatchedTensorInputs:
        """Dummy data for profiling and precompiling multimodal models."""
        assert self.mm_budget is not None

        dummy_decoder_data = self.mm_registry.get_decoder_dummy_data(
            model_config=self.model_config,
            seq_len=self.max_model_len,
            mm_counts={modality: 1},
            cache=self.mm_budget.cache,
        )
        dummy_mm_data = dummy_decoder_data.multi_modal_data

        # Result in the maximum GPU consumption of the model
        dummy_mm_item = dummy_mm_data[modality][0]
        dummy_mm_items = [dummy_mm_item] * max_items_per_batch

        model = cast(SupportsMultiModal, self.model)
        return next(mm_kwargs_group
                    for _, _, mm_kwargs_group in group_mm_kwargs_by_modality(
                        dummy_mm_items,
                        device=self.device,
                        pin_memory=self.pin_memory,
                        merge_by_field_config=model.merge_by_field_config,
                    ))

    @torch.inference_mode()
    def _dummy_run(
        self,
        num_tokens: int,
        cudagraph_runtime_mode: Optional[CUDAGraphMode] = None,
        force_attention: bool = False,
        uniform_decode: bool = False,
        allow_microbatching: bool = True,
        skip_eplb: bool = False,
        is_profile: bool = False,
        create_mixed_batch: bool = False,
        remove_lora: bool = True,
    ) -> tuple[torch.Tensor, torch.Tensor]:
        """
        Run a dummy forward pass to warm up/profile run or capture the
        CUDA graph for the model.

        Args:
            num_tokens: Number of tokens to run the dummy forward pass.
            cudagraph_runtime_mode: used to control the behavior.
                - if not set will determine the cudagraph mode based on using
                    the self.cudagraph_dispatcher.
                - CUDAGraphMode.NONE: No cudagraph, for warm up and profile run
                - CUDAGraphMode.PIECEWISE: Piecewise cudagraph.
                - CUDAGraphMode.FULL: Full cudagraph, attention metadata is
                    needed.
            force_attention: If True, always create attention metadata. Used to
                warm up attention backend when mode is NONE.
            uniform_decode: If True, the batch is a uniform decode batch.
            skip_eplb: If True, skip EPLB state update.
            is_profile: If True, this is a profile run.
            create_mixed_batch: If True, create a mixed batch with both decode
                (1 token) and prefill (multiple tokens) requests.
            remove_lora: If False, dummy LoRAs are not destroyed after the run
        """
        assert cudagraph_runtime_mode is None or cudagraph_runtime_mode in {
            CUDAGraphMode.NONE, CUDAGraphMode.PIECEWISE, CUDAGraphMode.FULL
        }

        # If cudagraph_mode.decode_mode() == FULL and
        # cudagraph_mode.separate_routine(). This means that we are using
        # different graphs and/or modes for mixed prefill-decode batches vs.
        # uniform decode batches. A uniform decode batch means that all
        # requests have identical query length, except a potential virtual
        # request (shorter) in the batch account for padding.
        # Uniform decode batch could either be common pure decode, where
        # max_query_len == 1, or speculative decode, where
        # max_query_len == 1 + num_spec_decode_tokens.

        # When setting max_query_len = 1, we switch to and capture the optimized
        # routine of FA2 for pure decode, i.e., Flashdecode + an optimization
        # for GQA/MQA.
        max_query_len = self.uniform_decode_query_len if uniform_decode else \
                                                                num_tokens

        # Set num_scheduled_tokens based on num_tokens and max_num_seqs
        # for dummy run with LoRA so that the num_reqs collectively
        # has num_tokens in total.
        assert num_tokens <= self.scheduler_config.max_num_batched_tokens
        max_num_reqs = self.scheduler_config.max_num_seqs
        if create_mixed_batch:
            assert not uniform_decode
            # Create mixed batch:
            # first half decode tokens, second half one prefill
            num_decode_tokens = num_tokens // 2
            num_prefill_tokens = num_tokens - num_decode_tokens
            num_reqs = num_decode_tokens + 1

            # Create decode requests (1 token each) followed by prefill request
            num_scheduled_tokens_list = [1] * num_decode_tokens + [
                num_prefill_tokens
            ]
            # Note: Overriding max_query_len to be the prefill tokens
            max_query_len = num_prefill_tokens
        elif uniform_decode:
            assert not create_mixed_batch
            num_reqs = cdiv(num_tokens, max_query_len)
            num_scheduled_tokens_list = [max_query_len] * num_reqs
            if num_tokens % max_query_len != 0:
                num_scheduled_tokens_list[-1] = num_tokens % max_query_len
        else:
            num_reqs = min(num_tokens, max_num_reqs)
            min_tokens_per_req = num_tokens // num_reqs
            num_scheduled_tokens_list = [min_tokens_per_req] * num_reqs
            num_scheduled_tokens_list[-1] += num_tokens % num_reqs

        assert sum(num_scheduled_tokens_list) == num_tokens
        assert len(num_scheduled_tokens_list) == num_reqs
        num_scheduled_tokens = np.array(num_scheduled_tokens_list,
                                        dtype=np.int32)
        total_num_scheduled_tokens = int(num_scheduled_tokens.sum())

        ubatch_slices = None
        num_tokens_after_padding = None

        # We currently only microbatch if the number of tokens is
        # over a certain threshold.
        if self.parallel_config.enable_dbo and allow_microbatching:
            ubatch_slices, num_tokens_after_padding = ubatch_split(
                num_scheduled_tokens,
                total_num_scheduled_tokens,
                total_num_scheduled_tokens,
                self.vllm_config,
            )

        # If we failed to microbatch, currently need to resynchronize
        # TODO(lucas,sage): we should be able to avoid this second sync by
        #  refactoring `get_dp_padding_ubatch` and `get_dp_padding` into
        #  a single `coordinate_batch_across_dp` function.
        if num_tokens_after_padding is None:
            num_pad, num_tokens_across_dp = self.get_dp_padding(num_tokens)
            num_tokens_after_padding = num_tokens + num_pad
        else:
            num_tokens_across_dp = num_tokens_after_padding
            num_tokens_after_padding = int(num_tokens_after_padding[0].item())

        attn_metadata: Optional[PerLayerAttnMetadata] = None

        # If force_attention is True, we always capture attention. Otherwise,
        # it only happens for cudagraph_runtime_mode=FULL.
        if force_attention or cudagraph_runtime_mode == CUDAGraphMode.FULL:
            attn_metadata = {}
            if ubatch_slices is not None:
                attn_metadata = [dict() for _ in range(len(ubatch_slices))]

            if create_mixed_batch:
                # In the mixed batch mode (used for FI warmup), we use
                # shorter sequence lengths to run faster.
                # TODO(luka) better system for describing dummy batches
                seq_lens = [1] * num_decode_tokens + [num_prefill_tokens + 1]
            else:
                seq_lens = max_query_len
            self.seq_lens.np[:num_reqs] = seq_lens
            self.seq_lens.np[num_reqs:] = 0
            self.seq_lens.copy_to_gpu()

            cum_num_tokens, _ = self._get_cumsum_and_arange(
                num_scheduled_tokens)
            self.query_start_loc.np[1:num_reqs + 1] = cum_num_tokens
            self.query_start_loc.copy_to_gpu()

            for kv_cache_group_id, kv_cache_group_spec in enumerate(
                    self.kv_cache_config.kv_cache_groups):
                common_attn_metadata = CommonAttentionMetadata(
                    query_start_loc=self.query_start_loc.gpu[:num_reqs + 1],
                    query_start_loc_cpu=self.query_start_loc.cpu[:num_reqs +
                                                                 1],
                    seq_lens=self.seq_lens.gpu[:num_reqs],
                    seq_lens_cpu=self.seq_lens.cpu[:num_reqs],
                    num_computed_tokens_cpu=self.input_batch.
                    num_computed_tokens_cpu_tensor[:num_reqs],
                    num_reqs=num_reqs,
                    num_actual_tokens=num_tokens,
                    max_query_len=max_query_len,
                    max_seq_len=self.max_model_len,
                    block_table_tensor=self.input_batch.
                    block_table[kv_cache_group_id].get_device_tensor(num_reqs),
                    slot_mapping=self.input_batch.block_table[
                        kv_cache_group_id].slot_mapping.gpu[:num_tokens],
                    causal=True)
                for attn_group in self.attn_groups[kv_cache_group_id]:
                    if ubatch_slices is not None:
                        common_attn_metadata_list = split_attn_metadata(
                            ubatch_slices, common_attn_metadata)
                        for ubid, common_attn_metadata in enumerate(
                                common_attn_metadata_list):
                            assert common_attn_metadata.max_query_len == 1
                            attn_metadata_i = (attn_group\
                                               .get_metadata_builder(ubatch_id=ubid)\
                                               .build_for_cudagraph_capture(common_attn_metadata))
                            for layer_name in kv_cache_group_spec.layer_names:
                                assert type(attn_metadata) is list
                                attn_metadata[ubid][
                                    layer_name] = attn_metadata_i
                    else:
                        assert type(attn_metadata) is dict
                        attn_metadata_i = attn_group.get_metadata_builder()\
                            .build_for_cudagraph_capture(common_attn_metadata)
                        for layer_name in kv_cache_group_spec.layer_names:
                            attn_metadata[layer_name] = attn_metadata_i

        with self.maybe_dummy_run_with_lora(self.lora_config,
                                            num_scheduled_tokens, remove_lora):
            model_kwargs = self._init_model_kwargs(num_tokens)
            if (self.supports_mm_inputs
                    and not self.model_config.is_encoder_decoder):
                input_ids = None
                inputs_embeds = self.inputs_embeds.gpu[:num_tokens]
                model_kwargs = {
                    **model_kwargs,
                    **self._dummy_mm_kwargs(num_reqs),
                }
            elif self.enable_prompt_embeds:
                input_ids = None
                inputs_embeds = self.inputs_embeds.gpu[:num_tokens]
                model_kwargs = self._init_model_kwargs(num_tokens)
            else:
                input_ids = self.input_ids.gpu[:num_tokens]
                inputs_embeds = None

            if self.uses_mrope:
                positions = self.mrope_positions.gpu[:, :num_tokens]
            else:
                positions = self.positions.gpu[:num_tokens]

            if get_pp_group().is_first_rank:
                intermediate_tensors = None
            else:
                if self.intermediate_tensors is None:
                    self.intermediate_tensors = (
                        self.model.make_empty_intermediate_tensors(
                            batch_size=self.max_num_tokens,
                            dtype=self.model_config.dtype,
                            device=self.device))

                intermediate_tensors = self.sync_and_slice_intermediate_tensors(
                    num_tokens, None, False)

            # filter out the valid batch descriptor
            _cg_mode, batch_descriptor = self.cudagraph_dispatcher.dispatch(
                BatchDescriptor(num_tokens=num_tokens,
                                uniform_decode=uniform_decode))
            if cudagraph_runtime_mode is not None:
                # we allow forcing NONE when the dispatcher disagrees to support
                # warm ups for cudagraph capture
                assert cudagraph_runtime_mode == CUDAGraphMode.NONE or \
                    cudagraph_runtime_mode == _cg_mode, (
                    f"Cudagraph runtime mode mismatch at dummy_run. "
                    f"Expected {_cg_mode}, but got {cudagraph_runtime_mode}.")
            else:
                cudagraph_runtime_mode = _cg_mode

            if ubatch_slices is not None:
                num_tokens = num_tokens // 2
            with self.maybe_randomize_inputs(input_ids), set_forward_context(
                    attn_metadata,
                    self.vllm_config,
                    num_tokens=num_tokens_after_padding,
                    num_tokens_across_dp=num_tokens_across_dp,
                    cudagraph_runtime_mode=cudagraph_runtime_mode,
                    batch_descriptor=batch_descriptor,
                    ubatch_slices=ubatch_slices):
                outputs = self.model(
                    input_ids=input_ids,
                    positions=positions,
                    intermediate_tensors=intermediate_tensors,
                    inputs_embeds=inputs_embeds,
                    **model_kwargs,
                )

            if self.use_aux_hidden_state_outputs:
                hidden_states, _ = outputs
            else:
                hidden_states = outputs

            if self.speculative_config and self.speculative_config.use_eagle():
                assert isinstance(self.drafter, EagleProposer)
                self.drafter.dummy_run(num_tokens)

            if (self.speculative_config
                    and self.speculative_config.uses_draft_model()):
                assert isinstance(self.drafter, DraftModelProposer)
                forward_ctx_kwargs = {
                    "attn_metadata": attn_metadata,
                    "cudagraph_runtime_mode": cudagraph_runtime_mode,
                    "batch_descriptor": batch_descriptor,
                }
                self.drafter.dummy_run(num_tokens, forward_ctx_kwargs)

        # This is necessary to avoid blocking DP.
        # For dummy runs, we typically skip EPLB since we don't have any real
        # requests to process.
        # However, in DP settings, there may be cases when some DP ranks do
        # not have any requests to process, so they're executing dummy batches.
        # In such cases, we still have to trigger EPLB to make sure
        # ranks execute the rearrangement in synchronization.
        if not skip_eplb:
            self.eplb_step(is_dummy=True, is_profile=is_profile)

        logit_indices = np.cumsum(num_scheduled_tokens) - 1
        return hidden_states, hidden_states[logit_indices]

    @torch.inference_mode()
    def _dummy_sampler_run(
        self,
        hidden_states: torch.Tensor,
    ) -> torch.Tensor:
        # The dummy hidden states may contain special values,
        # like `inf` or `nan`.
        # To avoid breaking the sampler, we use a random tensor here instead.
        hidden_states = torch.rand_like(hidden_states)

        logits = self.model.compute_logits(hidden_states)
        num_reqs = logits.size(0)

        dummy_tensors = lambda v: torch.full(
            (num_reqs, ), v, device=self.device)

        dummy_metadata = SamplingMetadata(
            temperature=dummy_tensors(0.5),
            all_greedy=False,
            all_random=False,
            top_p=dummy_tensors(0.9),
            top_k=dummy_tensors(logits.size(1) - 1),
            generators={},
            max_num_logprobs=None,
            no_penalties=True,
            prompt_token_ids=None,
            frequency_penalties=dummy_tensors(0.1),
            presence_penalties=dummy_tensors(0.1),
            repetition_penalties=dummy_tensors(0.1),
            output_token_ids=[[] for _ in range(num_reqs)],
            allowed_token_ids_mask=None,
            bad_words_token_ids={},
            logitsprocs=LogitsProcessors(),
        )
        try:
            sampler_output = self.sampler(logits=logits,
                                          sampling_metadata=dummy_metadata)
        except RuntimeError as e:
            if 'out of memory' in str(e):
                raise RuntimeError(
                    "CUDA out of memory occurred when warming up sampler with "
                    f"{num_reqs} dummy requests. Please try lowering "
                    "`max_num_seqs` or `gpu_memory_utilization` when "
                    "initializing the engine.") from e
            else:
                raise e
        if self.speculative_config:
            draft_token_ids = [[0] for _ in range(num_reqs)]
            dummy_spec_decode_metadata = SpecDecodeMetadata.make_dummy(
                draft_token_ids, self.device)

            num_tokens = sum(len(ids) for ids in draft_token_ids)
            # draft_probs = torch.randn(
            #     num_tokens, logits.shape[-1], device=self.device,
            #     dtype=logits.dtype)
            draft_probs = None
            target_logits = torch.randn(num_tokens,
                                        logits.shape[-1],
                                        device=self.device,
                                        dtype=logits.dtype)
            # NOTE(woosuk): Here, we should use int32 because the sampler uses
            # int32 for bonus_token_ids. If the dtype mismatches, re-compilation
            # will occur at runtime.
            bonus_token_ids = torch.zeros(num_reqs,
                                          device=self.device,
                                          dtype=torch.int32)
            self.rejection_sampler(
                dummy_spec_decode_metadata,
                draft_probs,
                target_logits,
                bonus_token_ids,
                dummy_metadata,
            )
        return sampler_output

    def _dummy_pooler_run_task(
        self,
        hidden_states: torch.Tensor,
        task: PoolingTask,
    ) -> PoolerOutput:
        num_tokens = hidden_states.shape[0]
        max_num_reqs = self.scheduler_config.max_num_seqs
        num_reqs = min(num_tokens, max_num_reqs)
        min_tokens_per_req = num_tokens // num_reqs
        num_scheduled_tokens_list = [min_tokens_per_req] * num_reqs
        num_scheduled_tokens_list[-1] += num_tokens % num_reqs
        assert sum(num_scheduled_tokens_list) == num_tokens
        assert len(num_scheduled_tokens_list) == num_reqs

        req_num_tokens = num_tokens // num_reqs

        dummy_prompt_lens = torch.tensor(
            num_scheduled_tokens_list,
            device="cpu",
        )
        dummy_token_ids = torch.zeros((num_reqs, req_num_tokens),
                                      dtype=torch.int32,
                                      device=self.device)

        model = cast(VllmModelForPooling, self.get_model())
        dummy_pooling_params = PoolingParams(task=task)
        dummy_pooling_params.verify(task=task, model_config=self.model_config)
        to_update = model.pooler.get_pooling_updates(task)
        to_update.apply(dummy_pooling_params)

        dummy_metadata = PoolingMetadata(
            prompt_lens=dummy_prompt_lens,
            prompt_token_ids=dummy_token_ids,
            pooling_params=[dummy_pooling_params] * num_reqs,
        )

        dummy_metadata.build_pooling_cursor(num_scheduled_tokens_list,
                                            device=hidden_states.device)

        try:
            return model.pooler(hidden_states=hidden_states,
                                pooling_metadata=dummy_metadata)
        except RuntimeError as e:
            if 'out of memory' in str(e):
                raise RuntimeError(
                    "CUDA out of memory occurred when warming up pooler "
                    f"({task=}) with {num_reqs} dummy requests. Please try "
                    "lowering `max_num_seqs` or `gpu_memory_utilization` when "
                    "initializing the engine.") from e
            else:
                raise e

    @torch.inference_mode()
    def _dummy_pooler_run(
        self,
        hidden_states: torch.Tensor,
    ) -> PoolerOutput:
        # Find the task that has the largest output for subsequent steps
        output_size = dict[PoolingTask, float]()
        for task in self.get_supported_pooling_tasks():
            # Run a full batch with each task to ensure none of them OOMs
            output = self._dummy_pooler_run_task(hidden_states, task)
            output_size[task] = sum(o.nbytes for o in output)
            del output  # Allow GC

        max_task = max(output_size.items(), key=lambda x: x[1])[0]
        return self._dummy_pooler_run_task(hidden_states, max_task)

    def profile_run(self) -> None:
        # Profile with multimodal encoder & encoder cache.
        if self.supports_mm_inputs:
            if self.model_config.multimodal_config.skip_mm_profiling:
                logger.info(
                    "Skipping memory profiling for multimodal encoder and "
                    "encoder cache.")
            else:
                mm_budget = self.mm_budget
                assert mm_budget is not None

                if (encoder_budget := mm_budget.get_encoder_budget()) > 0:
                    # NOTE: Currently model is profiled with a single non-text
                    # modality with the max possible input tokens even when
                    # it supports multiple.
                    dummy_modality = mm_budget.get_modality_with_max_tokens()
                    max_mm_items_per_batch = mm_budget \
                        .max_items_per_batch_by_modality[dummy_modality]

                    logger.info(
                        "Encoder cache will be initialized with a budget of "
                        "%s tokens, and profiled with %s %s items of the "
                        "maximum feature size.",
                        encoder_budget,
                        max_mm_items_per_batch,
                        dummy_modality,
                    )

                    # Create dummy batch of multimodal inputs.
                    batched_dummy_mm_inputs = self._get_mm_dummy_batch(
                        dummy_modality,
                        max_mm_items_per_batch,
                    )

                    # Run multimodal encoder.
                    dummy_encoder_outputs = \
                        self.model.get_multimodal_embeddings(
                        **batched_dummy_mm_inputs)

                    sanity_check_mm_encoder_outputs(
                        dummy_encoder_outputs,
                        expected_num_items=max_mm_items_per_batch,
                    )

                    # Cache the dummy encoder outputs.
                    self.encoder_cache["tmp"] = dict(
                        enumerate(dummy_encoder_outputs))

        # Add `is_profile` here to pre-allocate communication buffers
        hidden_states, last_hidden_states \
            = self._dummy_run(self.max_num_tokens, is_profile=True)
        if get_pp_group().is_last_rank:
            if self.is_pooling_model:
                output = self._dummy_pooler_run(hidden_states)
            else:
                output = self._dummy_sampler_run(last_hidden_states)
        else:
            output = None
        self._sync_device()
        del hidden_states, output
        self.encoder_cache.clear()
        gc.collect()

    def capture_model(self) -> int:
        if self.compilation_config.cudagraph_mode == CUDAGraphMode.NONE:
            logger.warning(
                "Skipping CUDA graph capture. To turn on CUDA graph capture, "
                "ensure `cudagraph_mode` was not manually set to `NONE`")
            return 0
        else:
            self.initialize_cudagraph_capture()

        compilation_counter.num_gpu_runner_capture_triggers += 1

        start_time = time.perf_counter()
        start_free_gpu_memory = torch.cuda.mem_get_info()[0]

        @contextmanager
        def freeze_gc():
            # Optimize garbage collection during CUDA graph capture.
            # Clean up, then freeze all remaining objects from being included
            # in future collections.
            gc.collect()
            should_freeze = not envs.VLLM_ENABLE_CUDAGRAPH_GC
            if should_freeze:
                gc.freeze()
            try:
                yield
            finally:
                if should_freeze:
                    gc.unfreeze()
                    gc.collect()

        # Trigger CUDA graph capture for specific shapes.
        # Capture the large shapes first so that the smaller shapes
        # can reuse the memory pool allocated for the large shapes.
        set_cudagraph_capturing_enabled(True)
        with freeze_gc(), graph_capture(device=self.device):
            cudagraph_mode = self.compilation_config.cudagraph_mode
            assert cudagraph_mode is not None
            if cudagraph_mode.mixed_mode() != CUDAGraphMode.NONE:
                cudagraph_runtime_mode = cudagraph_mode.mixed_mode()

                compilation_cases = list(reversed(self.cudagraph_batch_sizes))
                self._capture_cudagraphs(
                    compilation_cases,
                    cudagraph_runtime_mode=cudagraph_runtime_mode,
                    uniform_decode=False)

            # Capture full cudagraph for uniform decode batches if we
            # don't already have full mixed prefill-decode cudagraphs.
            if cudagraph_mode.decode_mode() == CUDAGraphMode.FULL and \
                cudagraph_mode.separate_routine():
                max_num_tokens = self.scheduler_config.max_num_seqs * \
                        self.uniform_decode_query_len
                decode_cudagraph_batch_sizes = [
                    x for x in self.cudagraph_batch_sizes if
                    x <= max_num_tokens and x >= self.uniform_decode_query_len
                ]
                compilation_cases_decode = list(
                    reversed(decode_cudagraph_batch_sizes))
                self._capture_cudagraphs(
                    compilation_cases=compilation_cases_decode,
                    cudagraph_runtime_mode=CUDAGraphMode.FULL,
                    uniform_decode=True)

        # Disable cudagraph capturing globally, so any unexpected cudagraph
        # capturing will be detected and raise an error after here.
        # Note: We don't put it into graph_capture context manager because
        # we may do lazy capturing in future that still allows capturing
        # after here.
        set_cudagraph_capturing_enabled(False)

        end_time = time.perf_counter()
        end_free_gpu_memory = torch.cuda.mem_get_info()[0]
        elapsed_time = end_time - start_time
        cuda_graph_size = start_free_gpu_memory - end_free_gpu_memory
        # This usually takes 5~20 seconds.
        logger.info("Graph capturing finished in %.0f secs, took %.2f GiB",
                    elapsed_time, cuda_graph_size / (1 << 30))
        return cuda_graph_size

    def _capture_cudagraphs(self, compilation_cases: list[int],
                            cudagraph_runtime_mode: CUDAGraphMode,
                            uniform_decode: bool):
        assert cudagraph_runtime_mode != CUDAGraphMode.NONE and \
            cudagraph_runtime_mode in [CUDAGraphMode.FULL,
                                        CUDAGraphMode.PIECEWISE]

        # Only rank 0 should print progress bar during capture
        if is_global_first_rank():
            compilation_cases = tqdm(
                compilation_cases,
                disable=not self.load_config.use_tqdm_on_load,
                desc="Capturing CUDA graphs ({}, {})".format(
                    "decode" if uniform_decode else "mixed prefill-decode",
                    cudagraph_runtime_mode.name))

        # We skip EPLB here since we don't want to record dummy metrics
        for num_tokens in compilation_cases:
            # We currently only capture ubatched graphs when its a FULL
            # cudagraph and for uniform decode batches.
            capture_ubatched_graph = self.parallel_config.enable_dbo \
                and cudagraph_runtime_mode == CUDAGraphMode.FULL \
                and uniform_decode \
                and check_ubatch_thresholds(
                    config=self.vllm_config.parallel_config,
                    num_tokens=num_tokens,
                    uniform_decode=uniform_decode,
                )

            # Currently we capture both microbatched and non-microbatched
            # graphs when capture_ubatched_graph is True, this is because
            # occasionally we will be forced out of microbatching due to other
            # DP ranks not microbatching (usually caused by an empty second
            # microbatch; once we resolve this, we can remove the
            # non-microbatched graph capture).
            allow_microbatching_options = [True, False] if \
                capture_ubatched_graph else [False]
            for allow_microbatching in allow_microbatching_options:
                for _ in range(
                        self.compilation_config.cudagraph_num_of_warmups):
                    # Use CUDAGraphRuntimeStyle.NONE (default) for warmup.
                    # But be careful, warm up with `NONE`is orthogonal to
                    # if we want to warm up attention or not. This is
                    # different from the case where `FULL` implies capture
                    # attention while `PIECEWISE` implies no attention.
                    force_attention = (
                        cudagraph_runtime_mode == CUDAGraphMode.FULL)
                    self._dummy_run(num_tokens,
                                    cudagraph_runtime_mode=CUDAGraphMode.NONE,
                                    force_attention=force_attention,
                                    uniform_decode=uniform_decode,
                                    allow_microbatching=allow_microbatching,
                                    skip_eplb=True,
                                    remove_lora=False)
                self._dummy_run(num_tokens,
                                cudagraph_runtime_mode=cudagraph_runtime_mode,
                                uniform_decode=uniform_decode,
                                allow_microbatching=allow_microbatching,
                                skip_eplb=True,
                                remove_lora=False)
        self.maybe_remove_all_loras(self.lora_config)

    def initialize_attn_backend(self, kv_cache_config: KVCacheConfig) -> None:
        """
        Initialize the attention backends and attention metadata builders.
        """
        assert len(self.attn_groups) == 0, \
            "Attention backends are already initialized"

        class AttentionGroupKey(NamedTuple):
            attn_backend: type[AttentionBackend]
            kv_cache_spec: KVCacheSpec

        def get_attn_backends_for_group(
            kv_cache_group_spec: KVCacheGroupSpec,
        ) -> dict[AttentionGroupKey, list[str]]:
            layers = get_layers_from_vllm_config(
                self.vllm_config, AttentionLayerBase,
                kv_cache_group_spec.layer_names)
            attn_backends = {}
            attn_backend_layers = defaultdict(list)
            # Dedupe based on full class name; this is a bit safer than
            # using the class itself as the key because when we create dynamic
            # attention backend subclasses (e.g. ChunkedLocalAttention) unless
            # they are cached correctly, there will be different objects per
            # layer.
            for layer_name in kv_cache_group_spec.layer_names:
                attn_backend = layers[layer_name].get_attn_backend()

                if layer_name in self.kv_sharing_fast_prefill_eligible_layers:
                    attn_backend = create_fast_prefill_custom_backend(
                        "FastPrefill",
                        attn_backend,
                    )

                full_cls_name = attn_backend.full_cls_name()
                layer_kv_cache_spec = kv_cache_group_spec.kv_cache_spec
                if isinstance(layer_kv_cache_spec, UniformTypeKVCacheSpecs):
                    layer_kv_cache_spec = layer_kv_cache_spec.kv_cache_specs[
                        layer_name]
                key = (full_cls_name, layer_kv_cache_spec)
                attn_backends[key] = AttentionGroupKey(attn_backend,
                                                       layer_kv_cache_spec)
                attn_backend_layers[key].append(layer_name)
            return {
                attn_backends[k]: v
                for k, v in attn_backend_layers.items()
            }

        def create_attn_groups(
            attn_backends_map: dict[AttentionGroupKey, list[str]],
        ) -> list[AttentionGroup]:
            attn_groups: list[AttentionGroup] = []
            for (attn_backend,
                 kv_cache_spec), layer_names in attn_backends_map.items():
                attn_group = AttentionGroup.create_with_metadata_builders(
                    attn_backend,
                    layer_names,
                    kv_cache_spec,
                    self.vllm_config,
                    self.device,
                    num_metadata_builders=1
                    if not self.parallel_config.enable_dbo else 2,
                )

                attn_groups.append(attn_group)
            return attn_groups

        for kv_cache_group_spec in kv_cache_config.kv_cache_groups:
            attn_backends = get_attn_backends_for_group(kv_cache_group_spec)
            self.attn_groups.append(create_attn_groups(attn_backends))

        # Calculate reorder batch threshold (if needed)
        self.calculate_reorder_batch_threshold()

    def initialize_cudagraph_capture(self) -> None:
        min_cg_support = AttentionCGSupport.ALWAYS
        min_cg_builder_name = None

        for attn_group in self._attn_group_iterator():
            builder = attn_group.get_metadata_builder()
            if builder.cudagraph_support.value < min_cg_support.value:
                min_cg_support = builder.cudagraph_support
                min_cg_builder_name = builder.__class__.__name__
        # Flexible resolve the cudagraph mode
        cudagraph_mode = self.compilation_config.cudagraph_mode
        # check cudagraph for mixed batch is supported
        if cudagraph_mode.mixed_mode() == CUDAGraphMode.FULL \
            and min_cg_support != AttentionCGSupport.ALWAYS:
            msg = (f"CUDAGraphMode.{cudagraph_mode.name} is not supported "
                   f"with {min_cg_builder_name} backend (support: "
                   f"{min_cg_support})")
            if min_cg_support == AttentionCGSupport.NEVER:
                # if not supported any full cudagraphs, just raise it.
                msg += "; please try cudagraph_mode=PIECEWISE, and "\
                    "make sure compilation level is piecewise"
                raise ValueError(msg)

            # attempt to resolve the full cudagraph related mode
            if self.compilation_config.splitting_ops_contain_attention():
                msg += "; setting cudagraph_mode=FULL_AND_PIECEWISE"
                cudagraph_mode = self.compilation_config.cudagraph_mode = \
                    CUDAGraphMode.FULL_AND_PIECEWISE
            else:
                msg += "; setting cudagraph_mode=FULL_DECODE_ONLY"
                cudagraph_mode = self.compilation_config.cudagraph_mode = \
                    CUDAGraphMode.FULL_DECODE_ONLY
            logger.warning(msg)

        # check that if we are doing decode full-cudagraphs it is supported
        if (cudagraph_mode.decode_mode() == CUDAGraphMode.FULL
                and min_cg_support == AttentionCGSupport.NEVER):
            msg = (f"CUDAGraphMode.{cudagraph_mode.name} is not supported "
                   f"with {min_cg_builder_name} backend (support: "
                   f"{min_cg_support})")
            if (self.compilation_config.level == CompilationLevel.PIECEWISE and
                (self.compilation_config.splitting_ops_contain_attention()
                 or self.compilation_config.use_inductor_graph_partition)):
                msg += "; setting cudagraph_mode=PIECEWISE because "\
                    "attention is compiled piecewise"
                cudagraph_mode = self.compilation_config.cudagraph_mode = \
                    CUDAGraphMode.PIECEWISE
            else:
                msg += "; setting cudagraph_mode=NONE because "\
                    "attention is not compiled piecewise"
                cudagraph_mode = self.compilation_config.cudagraph_mode = \
                    CUDAGraphMode.NONE
            logger.warning(msg)

        # check that if we are doing spec-decode + decode full-cudagraphs it is
        # supported
        if (cudagraph_mode.decode_mode() == CUDAGraphMode.FULL
                and self.uniform_decode_query_len > 1 and min_cg_support.value
                < AttentionCGSupport.UNIFORM_BATCH.value):
            msg = (f"CUDAGraphMode.{cudagraph_mode.name} is not supported"
                   f" with spec-decode for attention backend "
                   f"{min_cg_builder_name} (support: {min_cg_support})")
            if self.compilation_config.splitting_ops_contain_attention():
                msg += "; setting cudagraph_mode=PIECEWISE"
                cudagraph_mode = self.compilation_config.cudagraph_mode = \
                    CUDAGraphMode.PIECEWISE
            else:
                msg += "; setting cudagraph_mode=NONE"
                cudagraph_mode = self.compilation_config.cudagraph_mode = \
                    CUDAGraphMode.NONE
            logger.warning(msg)

        # double check that we can support full cudagraph if they are requested
        # even after automatic downgrades
        if cudagraph_mode.has_full_cudagraphs() \
            and min_cg_support == AttentionCGSupport.NEVER:
            raise ValueError(f"CUDAGraphMode.{cudagraph_mode.name} is not "
                             f"supported with {min_cg_builder_name} backend ("
                             f"support:{min_cg_support}) "
                             "; please try cudagraph_mode=PIECEWISE, "
                             "and make sure compilation level is piecewise")

        # Trigger cudagraph dispatching keys initialization here (after
        # initializing attn backends).
        self.cudagraph_dispatcher.initialize_cudagraph_keys(
            self.compilation_config.cudagraph_mode,
            self.uniform_decode_query_len)

    def calculate_reorder_batch_threshold(self) -> None:
        """
        Check that if any backends reorder batches; that the reordering
        is compatible (e.g., decode threshold is the same)
        """
        for group in self._attn_group_iterator():
            attn_metadata_builder_i = group.get_metadata_builder()

            # check that if any backends reorder batches; that the reordering
            # is compatible (e.g., decode threshold is the same)
            reorder_batch_threshold_i = (
                attn_metadata_builder_i.reorder_batch_threshold)
            if reorder_batch_threshold_i is not None:
                if self.reorder_batch_threshold is not None:
                    if reorder_batch_threshold_i != \
                        self.reorder_batch_threshold:
                        raise ValueError(
                            f"Attention backend reorders decodes with "
                            f"threshold {reorder_batch_threshold_i} but other "
                            f"backend uses threshold "
                            f"{self.reorder_batch_threshold}")
                else:
                    self.reorder_batch_threshold = reorder_batch_threshold_i

    def may_reinitialize_input_batch(self,
                                     kv_cache_config: KVCacheConfig) -> None:
        """
        Re-initialize the input batch if the block sizes are different from
        `[self.cache_config.block_size]`. This usually happens when there
        are multiple KV cache groups.

        Args:
            kv_cache_config: The KV cache configuration.
        """
        block_sizes = [
            kv_cache_group.kv_cache_spec.block_size
            for kv_cache_group in kv_cache_config.kv_cache_groups
        ]
        if block_sizes != [self.cache_config.block_size]:
            assert self.cache_config.cpu_offload_gb == 0, (
                "Cannot re-initialize the input batch when CPU weight "
                "offloading is enabled. See https://github.com/vllm-project/vllm/pull/18298 "  # noqa: E501
                "for more details.")
            self.input_batch = InputBatch(
                max_num_reqs=self.max_num_reqs,
                max_model_len=max(self.max_model_len, self.max_encoder_len),
                max_num_batched_tokens=self.max_num_tokens,
                device=self.device,
                pin_memory=self.pin_memory,
                vocab_size=self.model_config.get_vocab_size(),
                block_sizes=block_sizes,
                is_spec_decode=bool(self.vllm_config.speculative_config),
                logitsprocs=self.input_batch.logitsprocs,
                is_pooling_model=self.is_pooling_model,
                num_speculative_tokens=(
                    self.vllm_config.speculative_config.num_speculative_tokens
                    if self.vllm_config.speculative_config else 0),
            )

    def _allocate_kv_cache_tensors(
            self, kv_cache_config: KVCacheConfig) -> dict[str, torch.Tensor]:
        """
        Initializes the KV cache buffer with the correct size. The buffer needs
        to be reshaped to the desired shape before being used by the models.

        Args:
            kv_cache_config: The KV cache config
        Returns:
            dict[str, torch.Tensor]: A map between layer names to their
            corresponding memory buffer for KV cache.
         """
        kv_cache_raw_tensors: dict[str, torch.Tensor] = {}
        for kv_cache_tensor in kv_cache_config.kv_cache_tensors:
            tensor = torch.zeros(kv_cache_tensor.size,
                                 dtype=torch.int8,
                                 device=self.device)
            for layer_name in kv_cache_tensor.shared_by:
                kv_cache_raw_tensors[layer_name] = tensor

        layer_names = set()
        for group in kv_cache_config.kv_cache_groups:
            for layer_name in group.layer_names:
                if layer_name in self.runner_only_attn_layers:
                    continue
                layer_names.add(layer_name)
        assert layer_names == set(kv_cache_raw_tensors.keys(
        )), "Some layers are not correctly initialized"
        return kv_cache_raw_tensors

    def _attn_group_iterator(self) -> Iterator[AttentionGroup]:
        return itertools.chain.from_iterable(self.attn_groups)

    def _kv_cache_spec_attn_group_iterator(self) -> Iterator[AttentionGroup]:
        if not self.kv_cache_config.kv_cache_groups:
            return
        for attn_groups in self.attn_groups:
            yield from attn_groups

    def _reshape_kv_cache_tensors(
        self,
        kv_cache_config: KVCacheConfig,
        kv_cache_raw_tensors: dict[str, torch.Tensor],
    ) -> dict[str, torch.Tensor]:
        """
        Reshape the KV cache tensors to the desired shape and dtype.

        Args:
            kv_cache_config: The KV cache config
            kv_cache_raw_tensors: The KV cache buffer of each layer, with
                correct size but uninitialized shape.
        Returns:
            Dict[str, torch.Tensor]: A map between layer names to their
            corresponding memory buffer for KV cache.
        """
        kv_caches: dict[str, torch.Tensor] = {}
        has_attn, has_mamba = False, False
        for group in self._kv_cache_spec_attn_group_iterator():
            kv_cache_spec = group.kv_cache_spec
            attn_backend = group.backend
            for layer_name in group.layer_names:
                if layer_name in self.runner_only_attn_layers:
                    continue
                raw_tensor = kv_cache_raw_tensors[layer_name]
                assert raw_tensor.numel() % kv_cache_spec.page_size_bytes == 0
                num_blocks = (raw_tensor.numel() //
                              kv_cache_spec.page_size_bytes)
                if isinstance(kv_cache_spec, AttentionSpec):
                    has_attn = True
                    kv_cache_shape = attn_backend.get_kv_cache_shape(
                        num_blocks, kv_cache_spec.block_size,
                        kv_cache_spec.num_kv_heads, kv_cache_spec.head_size)
                    dtype = kv_cache_spec.dtype
                    try:
                        kv_cache_stride_order = \
                            attn_backend.get_kv_cache_stride_order()
                        assert len(kv_cache_stride_order) == len(
                            kv_cache_shape)
                    except (AttributeError, NotImplementedError):
                        kv_cache_stride_order = tuple(
                            range(len(kv_cache_shape)))
                    # The allocation respects the backend-defined stride order
                    # to ensure the semantic remains consistent for each
                    # backend. We first obtain the generic kv cache shape and
                    # then permute it according to the stride order which could
                    # result in a non-contiguous tensor.
                    kv_cache_shape = tuple(kv_cache_shape[i]
                                           for i in kv_cache_stride_order)
                    # Maintain original KV shape view.
                    inv_order = [
                        kv_cache_stride_order.index(i)
                        for i in range(len(kv_cache_stride_order))
                    ]
                    kv_caches[layer_name] = kv_cache_raw_tensors[
                        layer_name].view(dtype).view(kv_cache_shape).permute(
                            *inv_order)
                elif isinstance(kv_cache_spec, MambaSpec):
                    has_mamba = True
                    raw_tensor = kv_cache_raw_tensors[layer_name]
                    state_tensors = []
                    storage_offset_bytes = 0
                    for (shape, dtype) in zip(kv_cache_spec.shapes,
                                              kv_cache_spec.dtypes):
                        dtype_size = get_dtype_size(dtype)
                        num_element_per_page = (
                            kv_cache_spec.page_size_bytes // dtype_size)
                        target_shape = (num_blocks, *shape)
                        stride = torch.empty(target_shape).stride()
                        target_stride = (num_element_per_page, *stride[1:])
                        assert storage_offset_bytes % dtype_size == 0
                        tensor = torch.as_strided(
                            raw_tensor.view(dtype),
                            size=target_shape,
                            stride=target_stride,
                            storage_offset=storage_offset_bytes // dtype_size,
                        )
                        state_tensors.append(tensor)
                        storage_offset_bytes += stride[0] * dtype_size

                    kv_caches[layer_name] = state_tensors
                else:
                    raise NotImplementedError

        if has_attn and has_mamba:
            self._update_hybrid_attention_mamba_layout(kv_caches)

        return kv_caches

    def _update_hybrid_attention_mamba_layout(
            self, kv_caches: dict[str, torch.Tensor]) -> None:
        """
        Update the layout of attention layers from (2, num_blocks, ...) to
        (num_blocks, 2, ...).

        Args:
            kv_caches: The KV cache buffer of each layer.
        """

        for group in self._kv_cache_spec_attn_group_iterator():
            kv_cache_spec = group.kv_cache_spec
            for layer_name in group.layer_names:
                kv_cache = kv_caches[layer_name]
                if (isinstance(kv_cache_spec, AttentionSpec)
                        and kv_cache.shape[0] == 2):
                    assert kv_cache.shape[1] != 2, \
                        "Fail to determine whether the layout is " \
                        "(2, num_blocks, ...) or (num_blocks, 2, ...) for " \
                        f"a tensor of shape {kv_cache.shape}"
                    hidden_size = kv_cache.shape[2:].numel()
                    kv_cache.as_strided_(size=kv_cache.shape,
                                         stride=(hidden_size, 2 * hidden_size,
                                                 *kv_cache.stride()[2:]))

    def initialize_kv_cache_tensors(
            self, kv_cache_config: KVCacheConfig) -> dict[str, torch.Tensor]:
        """
        Initialize the memory buffer for KV cache.

        Args:
            kv_cache_config: The KV cache config
        Returns:
            Dict[str, torch.Tensor]: A map between layer names to their
            corresponding memory buffer for KV cache.
        """
        # Initialize the memory buffer for KV cache
        kv_cache_raw_tensors = self._allocate_kv_cache_tensors(kv_cache_config)
        # Change the memory buffer to the desired shape
        kv_caches = self._reshape_kv_cache_tensors(kv_cache_config,
                                                   kv_cache_raw_tensors)

        # Set up cross-layer KV cache sharing
        for layer_name, target_layer_name in self.shared_kv_cache_layers.items(
        ):
            logger.debug("%s reuses KV cache of %s", layer_name,
                         target_layer_name)
            kv_caches[layer_name] = kv_caches[target_layer_name]

        num_attn_module = 2 \
            if self.model_config.hf_config.model_type == "longcat_flash" else 1
        bind_kv_cache(kv_caches,
                      self.compilation_config.static_forward_context,
                      self.kv_caches, num_attn_module)
        return kv_caches

    def maybe_add_kv_sharing_layers_to_kv_cache_groups(
            self, kv_cache_config: KVCacheConfig) -> None:
        """
        Add layers that re-use KV cache to KV cache group of its target layer.
        Mapping of KV cache tensors happens in `initialize_kv_cache_tensors()`
        """
        if not self.shared_kv_cache_layers:
            # No cross-layer KV sharing, return
            return

        add_kv_sharing_layers_to_kv_cache_groups(
            self.shared_kv_cache_layers,
            kv_cache_config.kv_cache_groups,
            self.runner_only_attn_layers,
        )

        if self.cache_config.kv_sharing_fast_prefill:
            # In You Only Cache Once (https://arxiv.org/abs/2405.05254) or other
            # similar KV sharing setups, only the layers that generate KV caches
            # are involved in the prefill phase, enabling prefill to early exit.
            attn_layers = get_layers_from_vllm_config(self.vllm_config,
                                                      Attention)
            for layer_name in reversed(attn_layers):
                if layer_name in self.shared_kv_cache_layers:
                    self.kv_sharing_fast_prefill_eligible_layers.add(
                        layer_name)
                else:
                    break

    def initialize_kv_cache(self, kv_cache_config: KVCacheConfig) -> None:
        """
        Initialize KV cache based on `kv_cache_config`.
        Args:
            kv_cache_config: Configuration for the KV cache, including the KV
            cache size of each layer
        """
        kv_cache_config = deepcopy(kv_cache_config)
        self.kv_cache_config = kv_cache_config
        self.may_reinitialize_input_batch(kv_cache_config)
        self.may_add_encoder_only_layers_to_kv_cache_config()
        self.maybe_add_kv_sharing_layers_to_kv_cache_groups(kv_cache_config)
        self.initialize_attn_backend(kv_cache_config)
        kv_caches = self.initialize_kv_cache_tensors(kv_cache_config)

        if self.speculative_config and self.speculative_config.use_eagle():
            assert isinstance(self.drafter, EagleProposer)
            # validate all draft model layers belong to the same kv cache
            # group
            self.drafter.validate_same_kv_cache_group(kv_cache_config)

        if has_kv_transfer_group():
            get_kv_transfer_group().register_kv_caches(kv_caches)
            if self.device.type == 'xpu':
                get_kv_transfer_group().set_host_xfer_buffer_ops(
                    copy_kv_blocks)

        if self.dcp_world_size > 1:
            layer_names = self.attn_groups[0][0].layer_names
            layers = get_layers_from_vllm_config(self.vllm_config,
                                                 AttentionLayerBase,
                                                 layer_names)
            for layer in layers.values():
                assert layer.impl.need_to_return_lse_for_decode, (
                    "DCP requires attention impls to return"
                    " the softmax lse for decode, but the impl "
                    f"{layer.impl.__class__.__name__} "
                    "does not return the softmax lse for decode.")

    def may_add_encoder_only_layers_to_kv_cache_config(self) -> None:
        """
        Add encoder-only layers to the KV cache config.
        """
        block_size = self.vllm_config.cache_config.block_size
        use_mla = self.vllm_config.model_config.use_mla
        encoder_only_attn_specs: dict[AttentionSpec,
                                      list[str]] = defaultdict(list)
        attn_layers = get_layers_from_vllm_config(self.vllm_config, Attention)
        for layer_name, attn_module in attn_layers.items():
            if attn_module.attn_type == AttentionType.ENCODER_ONLY:
                attn_spec: AttentionSpec = EncoderOnlyAttentionSpec(
                    block_size=block_size,
                    num_kv_heads=attn_module.num_kv_heads,
                    head_size=attn_module.head_size,
                    dtype=self.kv_cache_dtype,
                    use_mla=use_mla)
                encoder_only_attn_specs[attn_spec].append(layer_name)
                self.runner_only_attn_layers.add(layer_name)
        if len(encoder_only_attn_specs) > 0:
            assert len(
                encoder_only_attn_specs
            ) == 1, "Only support one encoder-only attention spec now"
            spec, layer_names = encoder_only_attn_specs.popitem()
            self.kv_cache_config.kv_cache_groups.append(
                KVCacheGroupSpec(layer_names=layer_names, kv_cache_spec=spec))

    def get_kv_cache_spec(self) -> dict[str, KVCacheSpec]:
        """
        Generates the KVCacheSpec by parsing the kv cache format from each
        Attention module in the static forward context.
        Returns:
            KVCacheSpec: A dictionary mapping layer names to their KV cache
            format. Layers that do not need KV cache are not included.
        """

        block_size = self.vllm_config.cache_config.block_size
        use_mla = self.vllm_config.model_config.use_mla
        kv_cache_spec: dict[str, KVCacheSpec] = {}
        attn_layers = get_layers_from_vllm_config(self.vllm_config, Attention)
        for layer_name, attn_module in attn_layers.items():
            if (kv_tgt_layer :=
                    attn_module.kv_sharing_target_layer_name) is not None:
                # The layer doesn't need its own KV cache and will use that of
                # the target layer. We skip creating a KVCacheSpec for it, so
                # that KV cache management logic will act as this layer does
                # not exist, and doesn't allocate KV cache for the layer. This
                # enables the memory saving of cross-layer kv sharing, allowing
                # a given amount of memory to accommodate longer context lengths
                # or enable more requests to be processed simultaneously.
                self.shared_kv_cache_layers[layer_name] = kv_tgt_layer
                continue

            # TODO(lucas): move the attention specs into the model layers like
            # the attention backends
            if attn_module.attn_type == AttentionType.DECODER:
                if attn_module.sliding_window is not None:
                    kv_cache_spec[layer_name] = SlidingWindowSpec(
                        block_size=block_size,
                        num_kv_heads=attn_module.num_kv_heads,
                        head_size=attn_module.head_size,
                        dtype=self.kv_cache_dtype,
                        sliding_window=attn_module.sliding_window,
                        use_mla=use_mla)
                elif self.attention_chunk_size is not None \
                        and isinstance(attn_module, ChunkedLocalAttention):
                    kv_cache_spec[layer_name] = ChunkedLocalAttentionSpec(
                        block_size=block_size,
                        num_kv_heads=attn_module.num_kv_heads,
                        head_size=attn_module.head_size,
                        dtype=self.kv_cache_dtype,
                        attention_chunk_size=self.attention_chunk_size,
                        use_mla=use_mla)
                else:
                    kv_cache_spec[layer_name] = FullAttentionSpec(
                        block_size=block_size,
                        num_kv_heads=attn_module.num_kv_heads,
                        head_size=attn_module.head_size,
                        dtype=self.kv_cache_dtype,
                        use_mla=use_mla)
            elif attn_module.attn_type == AttentionType.ENCODER_DECODER:
                kv_cache_spec[layer_name] = CrossAttentionSpec(
                    block_size=block_size,
                    num_kv_heads=attn_module.num_kv_heads,
                    head_size=attn_module.head_size,
                    dtype=self.kv_cache_dtype,
                    use_mla=use_mla)
            elif attn_module.attn_type in (AttentionType.ENCODER,
                                           AttentionType.ENCODER_ONLY):
                # encoder-only attention does not need KV cache.
                continue
            else:
                raise ValueError(
                    f"Unknown attention type: {attn_module.attn_type}")

        mamba_layers = get_layers_from_vllm_config(self.vllm_config, MambaBase)
        if len(mamba_layers) > 0:
            if (self.vllm_config.speculative_config is not None
                    and self.vllm_config.model_config.hf_config.model_type
                    not in ["qwen3_next"]):
                raise NotImplementedError(
                    "Mamba with speculative decoding is not supported yet.")
            if self.vllm_config.cache_config.enable_prefix_caching:
                raise NotImplementedError(
                    "Prefix caching is not supported for Mamba yet.")
            max_model_len = self.vllm_config.model_config.max_model_len

            page_size_padded = (
                self.vllm_config.cache_config.mamba_page_size_padded)

            # Set block_size to max_model_len, so that mamba model will always
            # have only one block in the KV cache.
            for layer_name, mamba_module in mamba_layers.items():
                kv_cache_spec[layer_name] = MambaSpec(
                    shapes=mamba_module.get_state_shape(),
                    dtypes=mamba_module.get_state_dtype(),
                    block_size=max_model_len,
                    page_size_padded=page_size_padded,
                    mamba_type=mamba_module.mamba_type,
                    num_speculative_blocks=(
                        self.speculative_config.num_speculative_tokens
                        if self.speculative_config else 0),
                )

        return kv_cache_spec

    def _to_list(self, sampled_token_ids: torch.Tensor) -> list[list[int]]:
        # This is a short term mitigation for issue mentioned in
        # https://github.com/vllm-project/vllm/issues/22754.
        # `tolist` would trigger a cuda wise stream sync, which
        # would block other copy ops from other cuda streams.
        # A cuda event sync would avoid such a situation. Since
        # this is in the critical path of every single model
        # forward loop, this has caused perf issue for a disagg
        # setup.
        pinned = self.sampled_token_ids_pinned_cpu[:sampled_token_ids.shape[0]]
        pinned.copy_(sampled_token_ids, non_blocking=True)
        self.transfer_event.record()
        self.transfer_event.synchronize()
        return pinned.tolist()<|MERGE_RESOLUTION|>--- conflicted
+++ resolved
@@ -2387,12 +2387,6 @@
             (self.speculative_config.use_eagle()
              or self.speculative_config.uses_draft_model()) and \
             not self.speculative_config.disable_padded_drafter_batch
-<<<<<<< HEAD
-        if use_padded_batch:
-            # EAGLE and draft model speculative decoding can use the
-            # GPU sampled tokens as inputs, and does not need
-            # to wait for bookkeeping to finish.
-=======
         effective_drafter_max_model_len = self.max_model_len
         if effective_drafter_max_model_len is None:
             effective_drafter_max_model_len = self.model_config.max_model_len
@@ -2406,10 +2400,10 @@
             spec_decode_common_attn_metadata.seq_lens.max() +
             self.speculative_config.num_speculative_tokens
             <= effective_drafter_max_model_len)
-        if use_padded_batch_for_eagle and input_fits_in_drafter:
-            # EAGLE speculative decoding can use the GPU sampled tokens
-            # as inputs, and does not need to wait for bookkeeping to finish.
->>>>>>> dfb9af20
+        if use_padded_batch and input_fits_in_drafter:
+            # EAGLE and draft model speculative decoding can use the
+            # GPU sampled tokens as inputs, and does not need
+            # to wait for bookkeeping to finish.
             propose_draft_token_ids(sampler_output.sampled_token_ids)
 
         with record_function_or_nullcontext("Bookkeep"):
@@ -2425,12 +2419,8 @@
                                        logits, hidden_states,
                                        num_scheduled_tokens)
 
-<<<<<<< HEAD
-        if self.speculative_config and not use_padded_batch:
-=======
-        if (self.speculative_config and not use_padded_batch_for_eagle
+        if (self.speculative_config and not use_padded_batch
                 and input_fits_in_drafter):
->>>>>>> dfb9af20
             # ngram and other speculative decoding methods use the sampled
             # tokens on the CPU, so they are run after bookkeeping.
             propose_draft_token_ids(valid_sampled_token_ids)
