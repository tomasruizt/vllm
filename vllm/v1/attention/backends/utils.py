# SPDX-License-Identifier: Apache-2.0
# SPDX-FileCopyrightText: Copyright contributors to the vLLM project
import abc
import enum
import functools
from abc import abstractmethod
from dataclasses import dataclass, field, fields, make_dataclass
from typing import (
    TYPE_CHECKING,
    Any,
    ClassVar,
    Generic,
    Literal,
    Optional,
    Protocol,
    TypeVar,
    Union,
    get_args,
)

import numpy as np
import torch
from typing_extensions import runtime_checkable

from vllm.config import VllmConfig, get_layers_from_vllm_config
from vllm.utils import cdiv

if TYPE_CHECKING:
    from vllm.attention.backends.abstract import AttentionImpl
    from vllm.v1.core.sched.output import SchedulerOutput
    from vllm.v1.worker.gpu_input_batch import InputBatch

import vllm.envs as envs
from vllm.attention.backends.abstract import AttentionBackend, AttentionMetadata
from vllm.distributed.kv_transfer.kv_connector.utils import (
    get_kv_connector_cache_layout,
)
from vllm.logger import init_logger
from vllm.model_executor.layers.attention_layer_base import AttentionLayerBase
from vllm.v1.kv_cache_interface import AttentionSpec
from vllm.v1.worker.ubatch_utils import UBatchSlice

logger = init_logger(__name__)
KVCacheLayoutType = Literal["NHD", "HND"]
_KV_CACHE_LAYOUT_OVERRIDE: Union[KVCacheLayoutType, None] = None

PAD_SLOT_ID = -1


def is_valid_kv_cache_layout(value: str) -> bool:
    return value in get_args(KVCacheLayoutType)


@dataclass
class CommonAttentionMetadata:
    """
    Per-batch attention metadata, shared across layers and backends.
    AttentionMetadataBuilder instances use it to construct per-layer metadata.

    For many of the tensors we keep both GPU and CPU versions.
    """

    query_start_loc: torch.Tensor
    query_start_loc_cpu: torch.Tensor
    """(batch_size + 1,), the start location of each request in query Tensor"""

    seq_lens: torch.Tensor
    seq_lens_cpu: torch.Tensor
    """(batch_size,), the length of each request including both computed tokens
    and newly scheduled tokens"""

    num_computed_tokens_cpu: torch.Tensor
    """(batch_size,), the number of computed tokens for each request"""

    num_reqs: int
    """Number of requests"""
    num_actual_tokens: int
    """Total number of tokens in batch"""
    max_query_len: int
    """Longest query in batch"""
    max_seq_len: int
    """Longest context length in batch"""

    block_table_tensor: torch.Tensor
    slot_mapping: torch.Tensor

    causal: bool = True

    # Needed by FastPrefillAttentionBuilder
    logits_indices_padded: Optional[torch.Tensor] = None
    num_logits_indices: Optional[int] = None

    # Needed by CrossAttentionBuilder
    encoder_seq_lens: Optional[np.ndarray] = None

<<<<<<< HEAD
    def batch_size(self) -> int:
        return self.seq_lens_cpu.shape[0]

    def query_lens(self) -> torch.Tensor:
        return self.query_start_loc[1:] - self.query_start_loc[:-1]
=======
    dcp_local_seq_lens: Optional[torch.Tensor] = None
    """Sequence lengths of the local rank in decode context parallelism world"""
>>>>>>> 784c2311


def slice_query_start_locs(
    query_start_loc: torch.Tensor,
    request_slice: slice,
) -> torch.Tensor:
    """
    Creates a new query_start_loc that corresponds to the requests in
    request_slice.

    Note: This function creates a new tensor to hold the new query_start_locs.
    This will break cudagraph compatibility.
    """
    return (
        query_start_loc[request_slice.start : request_slice.stop + 1]
        - query_start_loc[request_slice.start]
    )


def extend_all_queries_by_1(
    common_attn_metadata: CommonAttentionMetadata,
    arange: torch.Tensor,
    new_slot_mapping: torch.Tensor,
) -> CommonAttentionMetadata:
    """
    Creates a new CommonAttentionMetadata with all query lengths increased by 1.
    Also all seq lens are increased by 1.
    This is useful e.g. in speculative decoding with draft models, where we
    extend each sequence by 1 token.
    The slot mapping is computed externally, as it requires more information.
    """
    cad = common_attn_metadata
    # query start loc must be increased by [+0, +1, +2, ..., +batch_size]
    new_query_start_loc = cad.query_start_loc + arange[: len(cad.query_start_loc)]
    new_seq_lens = cad.seq_lens + 1

    new_cad = CommonAttentionMetadata(
        query_start_loc=new_query_start_loc,
        query_start_loc_cpu=new_query_start_loc.to("cpu", non_blocking=True),
        seq_lens=new_seq_lens,
        seq_lens_cpu=new_seq_lens.to("cpu", non_blocking=True),
        num_reqs=cad.num_reqs,  # num requests stays unchanged
        num_computed_tokens_cpu=cad.num_computed_tokens_cpu + 1,
        # each request is extended by 1 token -> batch_size tokens are added
        num_actual_tokens=cad.num_actual_tokens + cad.batch_size(),
        # All query lens increase by 1, so max query len increases by 1
        max_query_len=cad.max_query_len + 1,
        max_seq_len=cad.max_seq_len + 1,
        # block table tensor depends on num requests, which stays constant
        block_table_tensor=cad.block_table_tensor,
        slot_mapping=new_slot_mapping,
    )
    return new_cad


def extend_flat_seqs(
    seqs: torch.Tensor, end_locs: torch.Tensor, new_vals: torch.Tensor
) -> torch.Tensor:
    """
    This function appends a single new value into multiple sequences
    that are stored in a flat format. E.g.
        [x1, x2, y1] and [x3, y2] become [x1, x2, x3, y1, y2]
    """
    new_len = seqs.shape[0] + new_vals.shape[0]
    new_seqs = torch.zeros(new_len, device=seqs.device, dtype=seqs.dtype)

    # indices for previous seqs
    start_locs = end_locs[:-1] + 1
    seqs_new_idxs = torch.ones_like(seqs)
    seqs_new_idxs[start_locs] += 1
    seqs_new_idxs = seqs_new_idxs.cumsum(0) - 1

    # indices for new values
    new_val_idxs = end_locs + 1 + torch.arange(new_vals.shape[0], device=seqs.device)
    # assign seqs and new vals
    new_seqs[seqs_new_idxs] = seqs
    new_seqs[new_val_idxs] = new_vals

    return new_seqs


def _make_metadata_with_slice(
    ubatch_slice: UBatchSlice, attn_metadata: CommonAttentionMetadata
) -> CommonAttentionMetadata:
    """
    This function creates a new CommonAttentionMetadata that corresponds to
    the requests included in ubatch_slice
    """

    assert not ubatch_slice.is_empty(), f"Ubatch slice {ubatch_slice} is empty"

    request_slice = ubatch_slice.request_slice
    token_slice = ubatch_slice.token_slice

    start_locs = attn_metadata.query_start_loc_cpu
    first_req = request_slice.start
    first_tok = token_slice.start
    last_req = request_slice.stop - 1
    last_tok = token_slice.stop - 1

    assert start_locs[first_req] <= first_tok < start_locs[first_req + 1], (
        "Token slice start outside of first request"
    )
    assert start_locs[last_req] <= last_tok < start_locs[last_req + 1], (
        "Token slice end outside of last request"
    )

    # If the "middle" request has tokens in both ubatches, we have to split it.
    # If ubatch_slice is the first ubatch then we will be splitting the last
    # request. If it's the second microbatch, then we will be splitting the
    # first request
    splits_first_request = first_tok > start_locs[first_req]
    splits_last_request = last_tok < start_locs[last_req + 1] - 1

    query_start_loc_cpu = slice_query_start_locs(start_locs, request_slice)
    query_start_loc = slice_query_start_locs(
        attn_metadata.query_start_loc, request_slice
    )

    assert len(query_start_loc) >= 2, (
        f"query_start_loc must have at least 2 elements, got {len(query_start_loc)}"
    )

    if splits_first_request:
        tokens_skipped = first_tok - start_locs[first_req]
        query_start_loc[1:] -= tokens_skipped
        query_start_loc_cpu[1:] -= tokens_skipped
    seq_lens = attn_metadata.seq_lens[request_slice]
    seq_lens_cpu = attn_metadata.seq_lens_cpu[request_slice]

    if splits_last_request:
        tokens_skipped = query_start_loc_cpu[-1] - token_slice.stop
        query_start_loc[-1] -= tokens_skipped
        query_start_loc_cpu[-1] -= tokens_skipped

        # Make sure we don't modify the seq_lens tensors
        #  (not cudagraph compatible)
        seq_lens = seq_lens.clone()
        seq_lens_cpu = seq_lens_cpu.clone()
        seq_lens[-1] -= tokens_skipped
        seq_lens_cpu[-1] -= tokens_skipped

    max_seq_len = int(seq_lens_cpu.max())
    num_computed_tokens_cpu = attn_metadata.num_computed_tokens_cpu[request_slice]

    num_requests = request_slice.stop - request_slice.start
    num_actual_tokens = token_slice.stop - token_slice.start
    max_query_len = int(
        torch.max(torch.abs(query_start_loc_cpu[1:] - query_start_loc_cpu[:-1])).item()
    )

    # This is to account for the case where we are in a dummy
    # run and query_start_loc_cpu is full of 0s
    if max_query_len == 0:
        max_query_len = attn_metadata.max_query_len

    block_table_tensor = attn_metadata.block_table_tensor[request_slice]
    slot_mapping = attn_metadata.slot_mapping[token_slice]

    return CommonAttentionMetadata(
        query_start_loc=query_start_loc,
        query_start_loc_cpu=query_start_loc_cpu,
        seq_lens=seq_lens,
        seq_lens_cpu=seq_lens_cpu,
        num_computed_tokens_cpu=num_computed_tokens_cpu,
        num_reqs=num_requests,
        num_actual_tokens=num_actual_tokens,
        max_query_len=max_query_len,
        max_seq_len=max_seq_len,
        block_table_tensor=block_table_tensor,
        slot_mapping=slot_mapping,
    )


def split_attn_metadata(
    ubatch_slices: list[UBatchSlice],
    common_attn_metadata: CommonAttentionMetadata,
) -> list[CommonAttentionMetadata]:
    """
    Creates a new CommonAttentionMetadata instance that corresponds to the
    requests for each UBatchSlice in ubatch_slices.

    Note: This function does not modify common_attn_metadata
    """
    results = []
    for ubatch_slice in ubatch_slices:
        results.append(_make_metadata_with_slice(ubatch_slice, common_attn_metadata))

    return results


M = TypeVar("M")


class AttentionCGSupport(enum.Enum):
    """Constants for the cudagraph support of the attention backend
    Here we do not consider the cascade attention, as currently
    it is never cudagraph supported."""

    ALWAYS = 3
    """Cudagraph always supported; supports mixed-prefill-decode"""
    UNIFORM_BATCH = 2
    """Cudagraph supported for batches the only contain query lengths that are
    the same, this can be used for spec-decode
        i.e. "decodes" are 1 + num_speculative_tokens"""
    UNIFORM_SINGLE_TOKEN_DECODE = 1
    """Cudagraph supported for batches the only contain query_len==1 decodes"""
    NEVER = 0
    """NO cudagraph support"""


class AttentionMetadataBuilder(abc.ABC, Generic[M]):
    # Does this backend/builder support CUDA Graphs for attention (default: no).
    cudagraph_support: ClassVar[AttentionCGSupport] = AttentionCGSupport.NEVER
    # Does this backend/builder reorder the batch?
    # If not, set this to None. Otherwise set it to the query
    # length that will be pulled into the front of the batch.
    reorder_batch_threshold: Optional[int] = None

    @abstractmethod
    def __init__(
        self,
        kv_cache_spec: AttentionSpec,
        layer_names: list[str],
        vllm_config: VllmConfig,
        device: torch.device,
    ):
        self.kv_cache_spec = kv_cache_spec
        self.layer_names = layer_names
        self.vllm_config = vllm_config
        self.device = device

    def _init_reorder_batch_threshold(
        self, reorder_batch_threshold: int = 1, supports_spec_as_decode: bool = False
    ) -> None:
        self.reorder_batch_threshold = reorder_batch_threshold
        if self.reorder_batch_threshold is not None and supports_spec_as_decode:
            # If the backend supports spec-as-decode kernels, then we can set
            # the reorder_batch_threshold based on the number of speculative
            # tokens from the config.
            speculative_config = self.vllm_config.speculative_config
            if (
                speculative_config is not None
                and speculative_config.num_speculative_tokens is not None
            ):
                self.reorder_batch_threshold = max(
                    self.reorder_batch_threshold,
                    1 + speculative_config.num_speculative_tokens,
                )

    @abstractmethod
    def build(
        self,
        common_prefix_len: int,
        common_attn_metadata: CommonAttentionMetadata,
        fast_build: bool = False,
    ) -> M:
        """
        Central method that builds attention metadata.
        Some builders (MLA) require reorder_batch to be called prior to build.

        Args:
            common_prefix_len: The length of the common prefix of the batch.
            common_attn_metadata: The common attention metadata.
            fast_build: The meta-data will prioritize speed of building over
                then speed at execution. Can be used for spec-decode where the
                result of a build call may only be used for few layers/iters.
        """
        raise NotImplementedError

    def build_for_cudagraph_capture(
        self, common_attn_metadata: CommonAttentionMetadata
    ) -> M:
        """
        Build attention metadata for CUDA graph capture. Uses build by default.
        Subclasses that override this method should call self.build or
        super().build_for_cudagraph_capture.
        """
        return self.build(
            common_prefix_len=0, common_attn_metadata=common_attn_metadata
        )

    def build_for_drafting(
        self,
        common_attn_metadata: CommonAttentionMetadata,
        draft_index: int,
    ) -> M:
        """
        Build attention metadata for draft model. Uses build by default.

        Args:
            common_attn_metadata: The common attention metadata.
            draft_index: The index of the current draft operation.
                When speculating a chain of tokens, this index refers to the
                draft attempt for the i-th token.
                For tree-based attention, this index instead refers to the
                draft attempt for the i-th level in the tree of tokens.
        """
        return self.build(
            common_prefix_len=0,
            common_attn_metadata=common_attn_metadata,
            fast_build=True,
        )

    def use_cascade_attention(
        self,
        common_prefix_len: int,
        query_lens: np.ndarray,
        num_query_heads: int,
        num_kv_heads: int,
        use_alibi: bool,
        use_sliding_window: bool,
        use_local_attention: bool,
        num_sms: int,
    ) -> bool:
        return False


@functools.lru_cache
def get_kv_cache_layout():
    # Format specified by the code.
    global _KV_CACHE_LAYOUT_OVERRIDE

    if _KV_CACHE_LAYOUT_OVERRIDE is not None:
        cache_layout = _KV_CACHE_LAYOUT_OVERRIDE
        logger.info_once(
            "`_KV_CACHE_LAYOUT_OVERRIDE` variable detected. "
            "Setting KV cache layout to %s.",
            cache_layout,
        )
        return cache_layout

    # Format specified by the user.
    cache_layout = envs.VLLM_KV_CACHE_LAYOUT
    # When neither the user nor the override specified a layout, get default
    if cache_layout is None:
        cache_layout = get_kv_connector_cache_layout()
    else:
        assert is_valid_kv_cache_layout(cache_layout)
        logger.info_once(
            "`VLLM_KV_CACHE_LAYOUT` environment variable "
            "detected. Setting KV cache layout to %s.",
            cache_layout,
        )
    return cache_layout


def set_kv_cache_layout(cache_layout: KVCacheLayoutType):
    global _KV_CACHE_LAYOUT_OVERRIDE
    _KV_CACHE_LAYOUT_OVERRIDE = cache_layout


@dataclass
class PerLayerParameters:
    """
    Currently, FlashInfer backend only support models in which all layers share
    the same values for the following hyperparameters. Should not be used for
    trtllm-gen backend since it supports different values for the following
    hyperparameters.
    """

    window_left: int
    logits_soft_cap: Optional[float]
    sm_scale: float
    has_sinks: bool = False
    # has same params for all layers
    has_same_window_lefts: Optional[bool] = field(default=None, compare=False)
    has_same_all_params: Optional[bool] = field(default=None, compare=False)


def get_per_layer_parameters(
    vllm_config: VllmConfig, layer_names: list[str], cls_: type["AttentionImpl"]
) -> dict[str, PerLayerParameters]:
    """
    Scan layers in `layer_names` and determine some hyperparameters
    to use during `plan`.
    """

    layers = get_layers_from_vllm_config(vllm_config, AttentionLayerBase, layer_names)
    per_layer_params: dict[str, PerLayerParameters] = {}

    for key, layer in layers.items():
        impl = layer.impl
        assert isinstance(impl, cls_)

        # Infer hyperparameters from the attention layer
        window_size = getattr(impl, "sliding_window", None)
        window_left = window_size[0] if window_size is not None else -1
        logits_soft_cap = getattr(impl, "logits_soft_cap", None)
        sm_scale = impl.scale
        has_sinks = getattr(impl, "sinks", None) is not None

        per_layer_params[key] = PerLayerParameters(
            window_left, logits_soft_cap, sm_scale, has_sinks
        )

    return per_layer_params


def infer_global_hyperparameters(
    per_layer_params: dict[str, PerLayerParameters],
) -> PerLayerParameters:
    """
    Currently, FlashInfer backend other than trtllm-gen
    only support models in which all layers share
    the same values for the following hyperparameters:
    - `window_left`
    - `logits_soft_cap`
    - `sm_scale`

    So this function asserts that all layers share the same values for these
    hyperparameters and returns the global values.
    """

    assert len(per_layer_params) > 0, "No attention layers found in the model."

    param_sets = list(per_layer_params.values())
    global_params = param_sets[0]

    global_params.has_same_window_lefts = all(
        params.window_left == global_params.window_left for params in param_sets
    )
    global_params.has_same_all_params = all(
        params == global_params for params in param_sets
    )

    return global_params


#
# Take in `query_start_loc_np` and `seq_lens_np` and break the sequences into
# local attention blocks, where each block is passed to the attention kernel
# as an independent local ("virtual") batch item.
#
# For example, if are performing a chunked prefill a batch of 3 sequences:
#   q_seqlens  = [4, 10, 5]
#   kv_seqlens = [6, 17, 9]
# Then normally for regular attention we would compute with an attention mask
#  for batch idx 0 (q_seqlens = 4, kv_seqlens = 6) like:
#   batch idx: 0 (q_seqlens = 4, kv_seqlens = 6)
#        k_toks >   0 1 2 3 4 5
#        q_toks v  _____________
#               0 | 1 1 1
#               1 | 1 1 1 1
#               2 | 1 1 1 1 1
#               3 | 1 1 1 1 1 1
#
# for local attention (with attn_chunk_size = 4) we would compute with an
#  attention mask like:
#   batch idx: 0  (q_seqlens = 4, kv_seqlens = 6, attn_chunk_size = 4)
#        k_toks >   0 1 2 3 4 5
#        q_toks v  _____________
#               0 | 1 1 1
#               1 | 1 1 1 1
#               2 |         1
#               3 |         1 1
#
# We can simulate this mask using standard flash-attention by breaking the
#  sequences into local ("virtual") batches, where each local batch item is a
#  local attention block, so in this case batch idx 0 would be broken up into:
#
#   local-batch idx: 0 (q_seqlens = 2, kv_seqlens = 4)  (batch 0)
#        k_toks >   0 1 2 3
#        q_toks v  _____________
#               0 | 1 1 1
#               1 | 1 1 1 1
#   local-batch idx: 1 (q_seqlens = 2, kv_seqlens = 2) (batch 0)
#        k_toks >   4 5
#        q_toks v  _____________
#               2 | 1
#               3 | 1 1
#
# e.g. if we have:
#   attn_chunk_size = 4
#   query_start_loc_np = [0, 4, 14, 19] (q_seqlens = [4, 10, 5])
# Then this function would return:
#                           __b0__  ______b1______  __b2__ < orig batch indices
#   q_seqlens_local    = [   2,  2,  1,  4,  4,  1,  4,  1]
#   cu_seqlens_q_local = [0, 4,  6, 10, 14, 18, 19, 23, 24]
#   seqlens_k_local    = [   4,  2,  4,  4,  4,  1,  4,  1]
#   block_table_local  : shape[local_virtual_batches, pages_per_local_batch]
def make_local_attention_virtual_batches(
    attn_chunk_size: int,
    common_attn_metadata: CommonAttentionMetadata,
    block_size: int = 0,
) -> CommonAttentionMetadata:
    query_start_loc_np = common_attn_metadata.query_start_loc_cpu.numpy()
    seq_lens_np = common_attn_metadata.seq_lens_cpu.numpy()
    block_table = common_attn_metadata.block_table_tensor
    device = common_attn_metadata.query_start_loc.device

    q_seqlens = query_start_loc_np[1:] - query_start_loc_np[:-1]
    actual_batch_size = seq_lens_np.shape[0]

    # Handle if we are starting in the middle of a local attention block,
    #  we assume q_seqlens > 0 (for all elements), for each batch idx we compute
    #  the number of tokens that are not in the first local attention block and
    #  then we can simply use a cdiv for the rest.
    # For example if we have:
    #   attn_chunk_size = 4
    #   q_seqlens = [4, 10, 5]
    #   k_seqlens = [6, 17, 9]
    # Then we would get:
    #   new_tokens_in_first_block = [2, 1, 4]
    #   local_blocks = [2, 4, 2]
    q_tokens_in_first_block = np.minimum(
        attn_chunk_size - ((seq_lens_np - q_seqlens) % attn_chunk_size), q_seqlens
    ).astype(np.int32)
    tokens_in_last_block = attn_chunk_size + (seq_lens_np % -attn_chunk_size)
    local_blocks = 1 + cdiv(q_seqlens - q_tokens_in_first_block, attn_chunk_size)

    # Once we know the number of local blocks we can compute the request spans
    #  for each batch idx, we can figure out the number of "virtual" requests we
    #  have to make,
    # For the above example we would get:
    #   seqlens_q_local = [2, 2, 1, 4, 4, 1, 4, 1]
    #
    # First Get batched arange. (E.g., [2, 4, 2] -> [0, 1, 0, 1, 2, 3, 0, 1])
    #   (TODO: max a utility to share this code with _prepare_inputs)
    # arange step 1. [2, 4, 2] -> [2, 6, 8]
    cu_num_blocks = np.cumsum(local_blocks)
    virtual_batches = cu_num_blocks[-1]
    # arange step 2. [2, 6, 8] -> [0, 0, 2, 2, 2, 2, 6, 6]
    block_offsets = np.repeat(cu_num_blocks - local_blocks, local_blocks)
    # arange step 3. [0, 1, 0, 1, 2, 3, 0, 1]
    arange = np.arange(virtual_batches, dtype=np.int32) - block_offsets
    # also compute reverse arange (i.e. [1, 0, 3, 2, 1, 0, 1, 0])
    rarange = np.repeat(local_blocks, local_blocks) - arange - 1
    # Then we can compute the seqlens_q_local, handling the fact that the
    #  first and last blocks could be partial
    seqlens_q_local = np.repeat(q_seqlens - q_tokens_in_first_block, local_blocks)
    # set the first block since this may be a partial block
    seqlens_q_local[arange == 0] = q_tokens_in_first_block
    # set the remaining blocks
    seqlens_q_local[arange > 0] = np.minimum(
        seqlens_q_local - attn_chunk_size * (arange - 1), attn_chunk_size
    )[arange > 0]

    # convert from q_seqlens to cu_seqlens_q
    cu_seqlens_q_local = np.empty(virtual_batches + 1, dtype=np.int32)
    np.cumsum(seqlens_q_local, out=cu_seqlens_q_local[1:])
    cu_seqlens_q_local[0] = 0

    # compute the seqlens_k_local,
    #  basically a full local attention block for all but the last block in each
    #  batch
    # For our example this will be:
    #   seqlens_k_local = [4, 2, 4, 4, 4, 1, 4, 1]
    seqlens_k_local = np.full(cu_num_blocks[-1], attn_chunk_size, dtype=np.int32)
    seqlens_k_local[cu_num_blocks - 1] = tokens_in_last_block
    num_computed_tokens_local = seqlens_k_local - seqlens_q_local

    k_seqstarts_absolute = np.repeat(seq_lens_np, local_blocks) - (
        rarange * attn_chunk_size + np.repeat(tokens_in_last_block, local_blocks)
    )
    # For the example the local attention blocks start at:
    #                           _b0_  _____b1_____  _b2_
    #   k_seqstarts_absolute = [0, 4, 4, 8, 12, 16, 4, 8]
    block_starts = k_seqstarts_absolute // block_size
    assert attn_chunk_size % block_size == 0, (
        f"attn_chunk_size {attn_chunk_size} is not divisible by block_size {block_size}"
    )
    pages_per_local_batch = attn_chunk_size // block_size

    # Create a block_table for the local attention blocks
    # For out example if we have a block-table like (assuming block_size=2):
    #   block_table = [
    #     [ 0,  1,  2,  3,  4,  5,  6,  7,  8,  9],  < batch 0
    #     [10, 11, 12, 13, 14, 15, 16, 17, 18, 19],  < batch 1
    #     [20, 21, 22, 23, 24, 25, 26, 27, 28, 29],  < batch 2
    #   ]
    # Then for the local batches we would want a block-table like
    #   block_table_local = [
    #     [  0,  1 ], < local-batch 0, (batch 0, starting from k[0])
    #     [  2,  3 ], < local-batch 1, (batch 0, starting from k[4])
    #     [ 12, 13 ], < local-batch 2, (batch 1, starting from k[4])
    #     [ 14, 15 ], < local-batch 3, (batch 1, starting from k[8])
    #     [ 16, 17 ], < local-batch 4, (batch 1, starting from k[12])
    #     [ 18, 19 ], < local-batch 5, (batch 1, starting from k[16])
    #     [ 22, 23 ], < local-batch 6, (batch 2, starting from k[4])
    #     [ 24, 25 ], < local-batch 7, (batch 2, starting from k[8])
    #   ]
    block_indices = block_starts[:, None] + np.arange(
        pages_per_local_batch, dtype=np.int32
    )
    block_indices = block_indices.reshape(-1).clip(max=block_table.shape[1] - 1)
    batch_indices = np.repeat(
        np.arange(actual_batch_size, dtype=np.int32),
        local_blocks * pages_per_local_batch,
    )

    # NOTE: https://github.com/pytorch/pytorch/pull/160256 causes performance
    # regression when using numpy arrays (batch and block indices) to index into
    # torch tensor (block_table). As a workaround, convert numpy arrays to torch
    # tensor first, which recovers perf.
    batch_indices_torch = torch.from_numpy(batch_indices)
    block_indices_torch = torch.from_numpy(block_indices)
    block_table_local = block_table[batch_indices_torch, block_indices_torch].view(
        virtual_batches, -1
    )

    query_start_loc_cpu = torch.from_numpy(cu_seqlens_q_local)
    seq_lens_cpu = torch.from_numpy(seqlens_k_local)
    max_seq_len = int(seq_lens_cpu.max())

    return CommonAttentionMetadata(
        query_start_loc_cpu=query_start_loc_cpu,
        query_start_loc=query_start_loc_cpu.to(device=device, non_blocking=True),
        seq_lens_cpu=seq_lens_cpu,
        seq_lens=seq_lens_cpu.to(device=device, non_blocking=True),
        num_computed_tokens_cpu=torch.from_numpy(num_computed_tokens_local),
        num_reqs=len(seq_lens_cpu),
        num_actual_tokens=common_attn_metadata.num_actual_tokens,
        max_query_len=seqlens_q_local.max(),
        max_seq_len=max_seq_len,
        block_table_tensor=block_table_local,
        slot_mapping=common_attn_metadata.slot_mapping,
        causal=True,
    )


def make_kv_sharing_fast_prefill_common_attn_metadata(
    common_attn_metadata: CommonAttentionMetadata,
) -> CommonAttentionMetadata:
    if common_attn_metadata.max_query_len == 1:
        # All requests are decode (assume 1 token for now)
        # Skip computing fast prefill path
        return common_attn_metadata

    assert common_attn_metadata.logits_indices_padded is not None
    assert common_attn_metadata.num_logits_indices is not None

    logits_indices_padded = common_attn_metadata.logits_indices_padded
    num_logits_indices = common_attn_metadata.num_logits_indices
    # Get rid of CUDAGraph padding, if any
    logits_indices = logits_indices_padded[:num_logits_indices]
    num_reqs = common_attn_metadata.num_reqs
    query_start_loc = common_attn_metadata.query_start_loc
    seq_lens = common_attn_metadata.seq_lens
    # Example inputs
    # num_reqs: 3
    # generation_indices:  [14, 18, 19, 27]
    # query_start_loc: [0, 15, 20, 28]
    # seq_lens:        [41, 31, 40]

    # Find how many decode indices belong to each request
    # request_ids: [0, 1, 1, 2]
    request_ids = torch.bucketize(logits_indices, query_start_loc[1:], right=True)

    # Figure out how many tokens are in each request
    # num_decode_tokens: [1, 2, 1]
    num_decode_tokens = torch.bincount(request_ids, minlength=num_reqs)

    # Calculate new query_start_loc with tokens in generation_indices
    # decode_query_start_loc: [0, 1, 3, 4]
    decode_query_start_loc = torch.empty(
        num_reqs + 1, device=query_start_loc.device, dtype=query_start_loc.dtype
    )

    decode_query_start_loc[0] = 0
    decode_query_start_loc[1:] = torch.cumsum(num_decode_tokens, dim=0)
    decode_max_query_len = int(num_decode_tokens.max().item())
    total_num_decode_tokens = int(num_decode_tokens.sum().item())

    common_attn_metadata = CommonAttentionMetadata(
        query_start_loc=decode_query_start_loc,
        query_start_loc_cpu=decode_query_start_loc.to("cpu", non_blocking=True),
        seq_lens=seq_lens,
        seq_lens_cpu=seq_lens.to("cpu", non_blocking=True),
        num_computed_tokens_cpu=common_attn_metadata.num_computed_tokens_cpu,
        num_reqs=num_reqs,
        num_actual_tokens=total_num_decode_tokens,
        max_query_len=decode_max_query_len,
        max_seq_len=common_attn_metadata.max_seq_len,
        block_table_tensor=common_attn_metadata.block_table_tensor,
        slot_mapping=common_attn_metadata.slot_mapping,
        causal=True,
    )
    return common_attn_metadata


def subclass_attention_backend(
    name_prefix: str,
    attention_backend_cls: type[AttentionBackend],
    builder_cls: type[AttentionMetadataBuilder[M]],
) -> type[AttentionBackend]:
    """
    Return a new subclass where `get_builder_cls` returns `builder_cls`.
    """
    name: str = name_prefix + attention_backend_cls.__name__  # type: ignore

    return type(
        name, (attention_backend_cls,), {"get_builder_cls": lambda: builder_cls}
    )


def split_decodes_and_prefills(
    common_attn_metadata: CommonAttentionMetadata,
    decode_threshold: int = 1,
    require_uniform: bool = False,
) -> tuple[int, int, int, int]:
    """
    Assuming a reordered batch, finds the boundary between prefill and decode
    requests.

    Args:
        common_attn_metadata: CommonAttentionMetadata object containing the
            batch metadata.
        decode_threshold: The maximum query length to be considered a decode.
        require_uniform: If True, requires that all decode requests have the
            same query length. When set, some queries may be considered prefills
            even if they are <= decode_threshold, in order to ensure uniformity.

    Returns:
        num_decodes: The number of decode requests.
        num_prefills: The number of prefill requests.
        num_decode_tokens: The number of tokens in the decode requests.
        num_prefill_tokens: The number of tokens in the prefill requests.
    """
    max_query_len = common_attn_metadata.max_query_len
    num_reqs = common_attn_metadata.num_reqs
    num_tokens = common_attn_metadata.num_actual_tokens
    query_start_loc = common_attn_metadata.query_start_loc_cpu

    if max_query_len <= decode_threshold and (
        not require_uniform or decode_threshold <= 1
    ):
        return num_reqs, 0, num_tokens, 0

    query_lens = query_start_loc[1:] - query_start_loc[:-1]
    if query_lens[0].item() > decode_threshold:
        # first request is not decode, so no decode requests
        return 0, num_reqs, 0, num_tokens

    if require_uniform:
        is_prefill = query_lens != query_lens[0]
    else:
        is_prefill = query_lens > decode_threshold

    if not torch.any(is_prefill):
        return num_reqs, 0, num_tokens, 0

    first_prefill = is_prefill.int().argmax(dim=-1).item()
    assert torch.all(query_lens[:first_prefill] <= decode_threshold)
    num_decodes = first_prefill
    num_prefills = num_reqs - num_decodes
    num_decode_tokens = query_start_loc[first_prefill].item()
    num_prefill_tokens = num_tokens - num_decode_tokens
    return (num_decodes, num_prefills, num_decode_tokens, num_prefill_tokens)


def reorder_batch_to_split_decodes_and_prefills(
    input_batch: "InputBatch",
    scheduler_output: "SchedulerOutput",
    decode_threshold: int = 1,
) -> bool:
    """
    Reorders the batch to split into prefill and decode requests; places all
    requests with <= decode_threshold tokens at the front of the batch.

    Returns:
        True if the batch was modified, False otherwise.
    """
    # We now want to reorder the batch so that the "decode" requests are at
    # the front and the "prefill" requests are at the back using the least
    # amount of swaps possible. (NOTE for now we loosely use "decode" to mean
    # requests where attention is likely memory-bound and "prefill" to mean
    # requests where attention is likely compute-bound, TODO(lucas): figure out
    # a better naming here)
    decodes = []
    prefills = []
    num_decode_tokens = 0
    num_prefill_tokens = 0

    for i, req_id in enumerate(input_batch.req_ids):
        num_tokens = scheduler_output.num_scheduled_tokens[req_id]
        if num_tokens <= decode_threshold:
            decodes.append(i)
            num_decode_tokens += num_tokens
        else:
            prefills.append(i)
            num_prefill_tokens += num_tokens

    # We hope that this is fairly minimal since decodes
    # should be around for a number of iterations so hopefully they are
    # relatively stationary (and new request are generally appended to the
    # persistent batch so already should be at the back)
    # To achieve this we loop over the decodes in descending order and
    # the prefills in ascending order. We swap decodes from the  "back"
    # i.e. past where the last decode should be in the reodorered with
    # prefills from the front of the batch.
    # `decodes` and `prefills` are already in ascending order just based on
    # the above loop
    num_decodes = len(decodes)
    num_prefills = len(prefills)
    modified_batch = False

    for i in range(1, min(num_decodes, num_prefills) + 1):
        # If the decode is at the "back" of the batch, i, we can swap it
        # with the prefill closest to the front of the batch
        decode_idx = decodes[num_decodes - i]
        if decode_idx < num_decodes:
            break

        input_batch.swap_states(prefills[i - 1], decode_idx)
        modified_batch = True

    return modified_batch


def reshape_query_for_spec_decode(query: torch.Tensor, batch_size: int) -> torch.Tensor:
    """
    Reshapes the query tensor for the specified batch size, so that
    it has shape (batch_size, seq_len, num_heads, head_dim).
    """
    assert query.dim() == 3, f"query must be 3D, got {query.dim()}D"
    total_tokens = query.shape[0]
    num_heads = query.shape[1]
    head_dim = query.shape[2]
    assert total_tokens % batch_size == 0, (
        f"{total_tokens=} is not divisible by {batch_size=}"
    )
    seq_len = total_tokens // batch_size
    return query.view(batch_size, seq_len, num_heads, head_dim)


def reshape_attn_output_for_spec_decode(attn_output: torch.Tensor) -> torch.Tensor:
    """
    Reshapes the attention output tensor, so that
    the batch_size and seq_len dimensions are combined.
    """
    if attn_output.dim() == 3:
        # Already in the correct shape
        return attn_output
    assert attn_output.dim() == 4, f"attn_output must be 4D, got {attn_output.dim()}D"
    total_tokens = attn_output.shape[0] * attn_output.shape[1]
    return attn_output.view(total_tokens, attn_output.shape[2], attn_output.shape[3])


KV_SHARING_FAST_PREFILL_METADATA_FIELDS = [
    ("logits_indices_padded", Optional[torch.Tensor], None),
    ("num_logits_indices", int, 0),
]


def subclass_attention_metadata(
    name_prefix: str,
    metadata_cls: Any,
    fields: list[tuple[str, Any, Any]],
) -> Any:
    """
    Return a new subclass of `metadata_cls` with additional fields
    """
    name: str = name_prefix + metadata_cls.__name__  # type: ignore
    Wrapped = make_dataclass(name, fields, bases=(metadata_cls,))
    return Wrapped


@runtime_checkable
class KVSharingFastPrefillMetadata(Protocol):
    logits_indices_padded: torch.Tensor
    num_logits_indices: int


def create_fast_prefill_custom_backend(
    prefix: str,
    underlying_attn_backend: AttentionBackend,
) -> type[AttentionBackend]:
    underlying_builder = underlying_attn_backend.get_builder_cls()

    class FastPrefillAttentionBuilder(underlying_builder):  # type: ignore
        def build(
            self,
            common_prefix_len: int,
            common_attn_metadata: CommonAttentionMetadata,
            fast_build: bool = False,
        ) -> AttentionMetadata:
            new_common_attn_metadata = (
                make_kv_sharing_fast_prefill_common_attn_metadata(common_attn_metadata)
            )
            metadata = super().build(
                common_prefix_len, new_common_attn_metadata, fast_build
            )

            class KVSharingFastPrefillAttentionMetadata(
                metadata.__class__,  #  type: ignore
                KVSharingFastPrefillMetadata,
            ):
                def __init__(self, metadata, common_attn_metadata):
                    # Shallow copy all fields in metadata cls
                    for _field in fields(metadata.__class__):
                        setattr(self, _field.name, getattr(metadata, _field.name))

                    # Set additional fields that will be used in model code
                    assert (
                        common_attn_metadata.logits_indices_padded is not None
                        and common_attn_metadata.num_logits_indices is not None
                    )
                    self.logits_indices_padded = (
                        common_attn_metadata.logits_indices_padded
                    )
                    self.num_logits_indices = common_attn_metadata.num_logits_indices

            return KVSharingFastPrefillAttentionMetadata(metadata, common_attn_metadata)

    attn_backend = subclass_attention_backend(
        name_prefix=prefix,
        attention_backend_cls=underlying_attn_backend,
        builder_cls=FastPrefillAttentionBuilder,
    )

    return attn_backend


def compute_causal_conv1d_metadata(query_start_loc_p: torch.Tensor):
    # Needed for causal_conv1d
    seqlens = query_start_loc_p.diff().to("cpu")
    nums_dict = {}  # type: ignore
    batch_ptr = None
    token_chunk_offset_ptr = None
    device = query_start_loc_p.device
    for BLOCK_M in [8]:  # cover all BLOCK_M values
        nums = -(-seqlens // BLOCK_M)
        nums_dict[BLOCK_M] = {}
        nums_dict[BLOCK_M]["nums"] = nums
        nums_dict[BLOCK_M]["tot"] = nums.sum().item()
        mlist = torch.from_numpy(np.repeat(np.arange(len(nums)), nums))
        nums_dict[BLOCK_M]["mlist"] = mlist
        mlist_len = len(nums_dict[BLOCK_M]["mlist"])
        nums_dict[BLOCK_M]["mlist_len"] = mlist_len
        MAX_NUM_PROGRAMS = max(1024, mlist_len) * 2
        offsetlist = []  # type: ignore
        for idx, num in enumerate(nums):
            offsetlist.extend(range(num))
        offsetlist = torch.tensor(offsetlist, dtype=torch.int32)
        nums_dict[BLOCK_M]["offsetlist"] = offsetlist

        if batch_ptr is None:
            # Update default value after class definition
            batch_ptr = torch.full(
                (MAX_NUM_PROGRAMS,), PAD_SLOT_ID, dtype=torch.int32, device=device
            )
            token_chunk_offset_ptr = torch.full(
                (MAX_NUM_PROGRAMS,), PAD_SLOT_ID, dtype=torch.int32, device=device
            )
        else:
            if batch_ptr.nelement() < MAX_NUM_PROGRAMS:
                batch_ptr.resize_(MAX_NUM_PROGRAMS).fill_(PAD_SLOT_ID)
                token_chunk_offset_ptr.resize_(  # type: ignore
                    MAX_NUM_PROGRAMS
                ).fill_(PAD_SLOT_ID)

        batch_ptr[0:mlist_len].copy_(mlist)
        token_chunk_offset_ptr[  # type: ignore
            0:mlist_len
        ].copy_(offsetlist)
        nums_dict[BLOCK_M]["batch_ptr"] = batch_ptr
        nums_dict[BLOCK_M]["token_chunk_offset_ptr"] = token_chunk_offset_ptr  # type: ignore

    return nums_dict, batch_ptr, token_chunk_offset_ptr<|MERGE_RESOLUTION|>--- conflicted
+++ resolved
@@ -93,16 +93,14 @@
     # Needed by CrossAttentionBuilder
     encoder_seq_lens: Optional[np.ndarray] = None
 
-<<<<<<< HEAD
+    dcp_local_seq_lens: Optional[torch.Tensor] = None
+    """Sequence lengths of the local rank in decode context parallelism world"""
+
     def batch_size(self) -> int:
         return self.seq_lens_cpu.shape[0]
 
     def query_lens(self) -> torch.Tensor:
         return self.query_start_loc[1:] - self.query_start_loc[:-1]
-=======
-    dcp_local_seq_lens: Optional[torch.Tensor] = None
-    """Sequence lengths of the local rank in decode context parallelism world"""
->>>>>>> 784c2311
 
 
 def slice_query_start_locs(
