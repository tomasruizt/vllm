# SPDX-License-Identifier: Apache-2.0
# SPDX-FileCopyrightText: Copyright contributors to the vLLM project
import ast
from abc import ABC, abstractmethod
from dataclasses import replace
from importlib.util import find_spec
from typing import Optional, Protocol, TypedDict

import numpy as np
import torch
import torch.nn as nn

from vllm.attention.layer import Attention
from vllm.config import (CompilationLevel, VllmConfig,
                         get_layers_from_vllm_config)
from vllm.config.compilation import CUDAGraphMode
from vllm.distributed.parallel_state import get_pp_group
from vllm.forward_context import BatchDescriptor, set_forward_context
from vllm.logger import init_logger
from vllm.model_executor.model_loader import get_model
from vllm.model_executor.models import supports_multimodal
from vllm.model_executor.models.llama_eagle3 import Eagle3LlamaForCausalLM
from vllm.platforms import current_platform
from vllm.utils import is_pin_memory_available
from vllm.v1.attention.backends.flash_attn import FlashAttentionMetadata
from vllm.v1.attention.backends.tree_attn import (TreeAttentionMetadata,
                                                  TreeAttentionMetadataBuilder)
from vllm.v1.attention.backends.triton_attn import TritonAttentionMetadata
from vllm.v1.attention.backends.utils import CommonAttentionMetadata
from vllm.v1.kv_cache_interface import KVCacheConfig
from vllm.v1.sample.metadata import SamplingMetadata
from vllm.v1.spec_decode.metadata import SpecDecodeMetadata
from vllm.v1.utils import CpuGpuBuffer
from vllm.v1.worker.gpu_input_batch import CachedRequestState, InputBatch
from vllm.v1.worker.ubatching import dbo_current_ubatch_id

logger = init_logger(__name__)

PADDING_SLOT_ID = -1


class EagleAttentionMetadata(Protocol):
    # Required attributes
    num_actual_tokens: int
    max_query_len: int
    query_start_loc: torch.Tensor
    max_seq_len: int
    seq_lens: torch.Tensor
    block_table: torch.Tensor
    slot_mapping: torch.Tensor


class SpecDecodeBaseProposer(ABC):

    def __init__(
        self,
        vllm_config: VllmConfig,
        device: torch.device,
        pass_hidden_states_to_model: bool,
        pass_cudagraph_args_to_forward_ctx: bool,
        drop_first_drafted_tokens: bool,
        runner=None,
    ):
        self.vllm_config = vllm_config
        self.speculative_config = vllm_config.speculative_config
        self.draft_model_config = self.speculative_config.draft_model_config
        self.method = self.speculative_config.method
        self.pass_hidden_states_to_model = pass_hidden_states_to_model
        self.pass_cudagraph_args_to_forward_ctx \
            = pass_cudagraph_args_to_forward_ctx
        self.drop_first_drafted_tokens = drop_first_drafted_tokens

        self.runner = runner
        self.dtype = vllm_config.model_config.dtype
        self.max_model_len = vllm_config.model_config.max_model_len
        self.block_size = vllm_config.cache_config.block_size
        self.num_speculative_tokens = (
            self.speculative_config.num_speculative_tokens)
        self.num_forward_passes = self.num_speculative_tokens
        self.max_num_tokens = (
            vllm_config.scheduler_config.max_num_batched_tokens)
        self.token_arange_np = np.arange(self.max_num_tokens)
        # We need to get the hidden size from the draft model config because
        # the draft model's hidden size can be different from the target model's
        # hidden size (e.g., Llama 3.3 70B).
        self.hidden_size = self.draft_model_config.get_hidden_size()

        self.is_multimodal_model = vllm_config.model_config \
            .is_multimodal_model

        self.use_cuda_graph = (self.vllm_config.compilation_config.level
                               == CompilationLevel.PIECEWISE and
                               not self.vllm_config.model_config.enforce_eager)
        self.cudagraph_batch_sizes = list(
            reversed(
                self.vllm_config.compilation_config.cudagraph_capture_sizes))

        # persistent buffers for cuda graph
        self.input_ids = torch.zeros(self.max_num_tokens,
                                     dtype=torch.int32,
                                     device=device)
        self.positions = torch.zeros(self.max_num_tokens,
                                     dtype=torch.int64,
                                     device=device)
        self.hidden_states = torch.zeros(
            (self.max_num_tokens, self.hidden_size),
            dtype=self.dtype,
            device=device)

        # We need +1 here because the arange is used to set query_start_loc,
        # which has one more element than batch_size.
        max_batch_size = vllm_config.scheduler_config.max_num_seqs
        max_num_slots_for_arange = max(max_batch_size + 1, self.max_num_tokens)
        self.arange = torch.arange(max_num_slots_for_arange,
                                   device=device,
                                   dtype=torch.int32)

        self.inputs_embeds = torch.zeros(
            (self.max_num_tokens, self.hidden_size),
            dtype=self.dtype,
            device=device)

        self.backup_next_token_ids = CpuGpuBuffer(
            max_batch_size,
            dtype=torch.int32,
            pin_memory=is_pin_memory_available(),
            device=device,
            with_numpy=True)

        # Determine allowed attention backends once during initialization.
        self.allowed_attn_types: tuple[type[EagleAttentionMetadata], ...]
        if current_platform.is_rocm():
            rocm_types = [TritonAttentionMetadata, FlashAttentionMetadata]
            # vllm.v1.attention.backends.rocm_aiter_fa is an optional backend
            if find_spec("vllm.v1.attention.backends.rocm_aiter_fa"):
                from vllm.v1.attention.backends.rocm_aiter_fa import (
                    AiterFlashAttentionMetadata)
                rocm_types.append(AiterFlashAttentionMetadata)
            self.allowed_attn_types = tuple(rocm_types)
        else:
            self.allowed_attn_types = (FlashAttentionMetadata,
                                       TreeAttentionMetadata)

        # Parse the speculative token tree.
        spec_token_tree = self.speculative_config.speculative_token_tree
        self.tree_choices: list[tuple[int,
                                      ...]] = ast.literal_eval(spec_token_tree)
        tree_depth = len(self.tree_choices[-1])
        # Precompute per-level properties of the tree.
        num_drafts_per_level = [0] * tree_depth
        for node in self.tree_choices:
            num_drafts_per_level[len(node) - 1] += 1
        self.cu_drafts_per_level = [num_drafts_per_level[0]]
        self.child_drafts_per_level = [num_drafts_per_level[0]]
        for level in range(1, tree_depth):
            self.cu_drafts_per_level.append(self.cu_drafts_per_level[-1] +
                                            num_drafts_per_level[level])
            self.child_drafts_per_level.append(num_drafts_per_level[level] //
                                               num_drafts_per_level[level - 1])
        # Precompute draft position offsets in flattened tree.
        self.tree_draft_pos_offsets = torch.arange(
            1,
            len(self.tree_choices) + 1,
            device=device,
            dtype=torch.int32,
        ).repeat(max_batch_size, 1)

        # Lazily loaded attributes.
        self.model: Optional[nn.Module] = None
        self.attn_layer_names: list[str] = []

    def prepare_next_token_ids_cpu(
            self, sampled_token_ids: list[list[int]],
            requests: dict[str,
                           CachedRequestState], gpu_input_batch: InputBatch,
            num_scheduled_tokens: dict[str, int]) -> torch.Tensor:
        """
        This function is used to prepare the inputs for speculative decoding.
        It calculates the next token ids for each request based on the sampled
        token ids from the CPU. If a request has no sampled token ids (e.g.,
        during the initial decoding steps), it falls back to using the request
        state to get the next token id.
        """
        req_ids = gpu_input_batch.req_ids
        next_token_ids: list[int] = []
        for i, token_ids in enumerate(sampled_token_ids):
            if token_ids:
                # Common case.
                next_token_id = token_ids[-1]
            else:
                # Partial prefill (rare case).
                # Get the next token id from the request state.
                req_id = req_ids[i]
                req_state = requests[req_id]
                seq_len = (req_state.num_computed_tokens +
                           num_scheduled_tokens[req_id])
                next_token_id = req_state.get_token_id(seq_len)
            next_token_ids.append(next_token_id)
        next_token_ids = torch.tensor(next_token_ids,
                                      dtype=torch.int32,
                                      device=self.input_ids.device)
        return next_token_ids

    def prepare_next_token_ids_padded(self,
                               common_attn_metadata: CommonAttentionMetadata,
                               sampled_token_ids: torch.Tensor,
                               requests: dict[str, CachedRequestState],
                               gpu_input_batch: InputBatch,
                               discard_request_indices: torch.Tensor,
                               num_discarded_requests: int) -> \
                                tuple[torch.Tensor, torch.Tensor]:
        """
        This function is used to prepare the inputs for speculative decoding.
        It calculates the next token ids and the number of valid sampled tokens
        for each request, considering the "discarded" requests whose next token
        is not sampled and comes from `request.get_token_id()` instead.
        It also accounts for the rejected tokens in `sampled_token_ids`.
        This function must use device functions to operate on the inputs, and
        should not introduce any blocking CPU-GPU synchronization.
        """
        # TODO(Ben): Combine this into a custom fused kernel

        # Precompute get_token_id for when there is no valid next token
        num_reqs = gpu_input_batch.num_reqs
        self.backup_next_token_ids.np[:num_reqs] = np.array([
            requests[gpu_input_batch.req_ids[i]].get_token_id(
                common_attn_metadata.seq_lens_cpu[i].item())
            for i in range(num_reqs)
        ])
        self.backup_next_token_ids.copy_to_gpu(num_reqs)

        # Mask out the sampled tokens indices that should not be sampled.
        discard_sampled_tokens_req_indices = \
            discard_request_indices[:num_discarded_requests]

        valid_sampled_token_ids_gpu = sampled_token_ids.clone()
        valid_sampled_token_ids_gpu.index_fill_(
            0, discard_sampled_tokens_req_indices, -1)

        # Generate a mask for all valid tokens within those requests
        max_gen_len = sampled_token_ids.shape[-1]
        if max_gen_len == 1:
            valid_mask = torch.ones_like(valid_sampled_token_ids_gpu,
                                         dtype=torch.bool)
        else:
            valid_mask = (
                (valid_sampled_token_ids_gpu != -1) &
                (valid_sampled_token_ids_gpu < gpu_input_batch.vocab_size))

        # Count the number of valid tokens in each request
        valid_sampled_tokens_count = valid_mask.sum(dim=1)

        # Get the rightmost valid index per row
        last_valid_indices = valid_sampled_tokens_count - 1
        last_valid_indices_safe = torch.clamp(last_valid_indices, min=0)

        # Get last valid token from each row
        # (assume undefined state where there is no valid token)
        selected_tokens = torch.gather(
            valid_sampled_token_ids_gpu, 1,
            last_valid_indices_safe.unsqueeze(1)).squeeze(1)

        # Use last token if valid, pre-computed backup if not
        batch_size = valid_sampled_token_ids_gpu.shape[0]
        next_token_ids = torch.where(
            last_valid_indices != -1, selected_tokens,
            self.backup_next_token_ids.gpu[:batch_size])

        return next_token_ids, valid_sampled_tokens_count

    def prepare_inputs(
        self,
        common_attn_metadata: CommonAttentionMetadata,
        sampled_token_ids: list[list[int]],
        num_draft_tokens: list[int],
    ) -> tuple[CommonAttentionMetadata, torch.Tensor]:
        """
        This function is used to prepare the inputs for speculative decoding.
        It updates to the common_attn_metadata to account for the rejected
        tokens (and newly sampled tokens). It also returns the token indices
        of the tokens that should be fed to the speculator.
        """
        # E.g.
        #  common_attn_metadata.query_start_loc{_cpu}:
        #       [0, q1, q1 + q2, q1 + q2 + q3]
        #  common_attn_metadata.seq_lens{_cpu}: [s1, s2, s3]
        #  num_rejected_tokens: [n1, n2, n3]
        # This function computes the intermediate values:
        #  num_tokens_per_req: [q1 - n1, q2 - n2, q3 - n3]
        # And returns:
        #  common_attn_metadata.query_start_loc{_cpu}:
        #       [0, q1 - n1, q1 + q2 - n1 - n2, q1 + q2 + q3 - n1 - n2 - n3]
        #  common_attn_metadata.seq_lens{_cpu}:
        #       [s1 - n1 + 1, s2 - n2 + 1, s3 - n3 + 1]
        #  token_indices: [0, 1, ..., q1 - n1 - 1,
        #                 q1, q1 + 1, ..., q1 + q2 - n2 - 1,
        #                 q1 + q2, q1 + q2 + 1, ..., q1 + q2 + q3 - n3 - 1]

        num_rejected_tokens = [
            n + 1 - len(sampled_token_ids[i]) if n > 0 else 0
            for i, n in enumerate(num_draft_tokens)
        ]
        num_rejected_tokens = torch.tensor(num_rejected_tokens,
                                           dtype=torch.int32)

        device = common_attn_metadata.query_start_loc.device
        query_start_loc_cpu = common_attn_metadata.query_start_loc_cpu
        new_seq_lens_cpu = common_attn_metadata.seq_lens_cpu \
            - num_rejected_tokens

        # [0, q1, q1 + q2, q1 + q2 + q3] -> [q1, q2, q3]
        new_query_len_per_req = (query_start_loc_cpu[1:] -
                                 query_start_loc_cpu[:-1])
        # [q1, q2, q3] -> [q1 - n1, q2 - n2, q3 - n3]
        new_num_tokens_per_req = new_query_len_per_req - num_rejected_tokens
        new_num_tokens_per_req_np = new_num_tokens_per_req.numpy()

        # [q1 - n1, q2 - n2, q3 - n3] ->
        # [0, q1 - n1, q1 + q2 - n1 - n2, q1 + q2 + q3 - n1 - n2 - n3]
        new_query_start_loc_cpu = torch.zeros(
            query_start_loc_cpu.shape,
            dtype=torch.int32,
            pin_memory=is_pin_memory_available())
        new_query_start_loc_np = new_query_start_loc_cpu.numpy()
        np.cumsum(new_num_tokens_per_req_np, out=new_query_start_loc_np[1:])

        total_num_tokens = new_query_start_loc_np[-1]
        # Example assuming num_tokens_per_req_np = [2, 4, 3]
        # this implies that `new_query_start_locs` is:
        # [0, 2, 6, 9] ->
        # [0, 0, 2, 2, 2, 2, 6, 6, 6]
        #  _r1_  ____r2____  ___r3__
        new_query_start_locs_expanded = np.repeat(new_query_start_loc_np[:-1],
                                                  new_num_tokens_per_req_np)
        # [0, 1, 2, 3, 4, 5, 6, 7, 8] ->
        # [0, 1, 0, 1, 2, 3, 0, 1, 2]
        #  _r1_  ____r2____  ___r3__
        token_offests = self.token_arange_np[:total_num_tokens] \
            - new_query_start_locs_expanded

        # Expand starting positions to match token pattern
        # [0, q1, q1 + q2] ->
        # [0, 0, q1, q1, q1, q1, q1 + q2, q1 + q2, q1 + q2]
        #  _r1_  _____r2_______  ___________r3____________
        old_query_start_locs_expanded = np.repeat(
            query_start_loc_cpu[:-1].numpy(), new_num_tokens_per_req_np)
        # Final token indices are:
        # [0, 1,                                // req 1
        #  q1 + 0, q1 + 1, q1 + 2, q1 + 3,       // req 2
        #  q1 + q2 + 0, q1 + q2 + 1, q1 + q2 + 2] // req 3
        token_indices_np = token_offests + old_query_start_locs_expanded
        token_indices = torch.from_numpy(token_indices_np).to(
            device, non_blocking=True)

        spec_common_attn_metadata = CommonAttentionMetadata(
            query_start_loc=new_query_start_loc_cpu.to(device,
                                                       non_blocking=True),
            seq_lens=new_seq_lens_cpu.to(device, non_blocking=True),
            query_start_loc_cpu=new_query_start_loc_cpu,
            seq_lens_cpu=new_seq_lens_cpu,
            num_computed_tokens_cpu=common_attn_metadata.
            num_computed_tokens_cpu,
            num_reqs=common_attn_metadata.num_reqs,
            num_actual_tokens=total_num_tokens,
            max_query_len=new_query_len_per_req.max().item(),
            max_seq_len=new_seq_lens_cpu.max().item(),
            block_table_tensor=common_attn_metadata.block_table_tensor,
            slot_mapping=common_attn_metadata.slot_mapping[token_indices],
            causal=True,
        )
        return spec_common_attn_metadata, token_indices

    def prepare_inputs_padded(self,
                                common_attn_metadata: CommonAttentionMetadata,
                                spec_decode_metadata: SpecDecodeMetadata,
                                valid_sampled_tokens_count: torch.Tensor) -> \
                    tuple[CommonAttentionMetadata, torch.Tensor, torch.Tensor]:
        """
        This function is used to prepare the inputs for speculative decoding
        It updates the common_attn_metadata for speculative decoding,
        but does not consider the rejected tokens. Instead, all tokens
        are included as inputs to the speculator, with the rejected tokens
        used as padding and filtered out later by `token_indices_to_sample`.
        No blocking CPU operations should be introduced in this function.
        """
        num_draft_tokens_gpu = torch.cat([
            spec_decode_metadata.cu_num_draft_tokens[0:1],
            spec_decode_metadata.cu_num_draft_tokens[1:] -
            spec_decode_metadata.cu_num_draft_tokens[:-1]
        ])

        num_rejected_tokens_gpu = torch.where(
            num_draft_tokens_gpu > 0,
            num_draft_tokens_gpu + 1 - valid_sampled_tokens_count,
            torch.zeros_like(num_draft_tokens_gpu))

        query_start_loc_cpu = common_attn_metadata.query_start_loc_cpu

        new_query_len_per_req = (query_start_loc_cpu[1:] -
                                 query_start_loc_cpu[:-1])

        total_num_tokens = query_start_loc_cpu[-1].item()
        token_indices = self.arange[:total_num_tokens]

        spec_common_attn_metadata = CommonAttentionMetadata(
            query_start_loc=common_attn_metadata.query_start_loc,
            seq_lens=common_attn_metadata.seq_lens,
            query_start_loc_cpu=query_start_loc_cpu,
            seq_lens_cpu=common_attn_metadata.seq_lens_cpu,
            num_computed_tokens_cpu=common_attn_metadata.
            num_computed_tokens_cpu,
            num_reqs=common_attn_metadata.num_reqs,
            num_actual_tokens=total_num_tokens,
            max_query_len=new_query_len_per_req.max().item(),
            max_seq_len=common_attn_metadata.seq_lens_cpu.max().item(),
            block_table_tensor=common_attn_metadata.block_table_tensor,
            slot_mapping=common_attn_metadata.slot_mapping[token_indices],
            causal=True,
        )

        token_indices_to_sample = common_attn_metadata.query_start_loc[1:] - 1 \
            - num_rejected_tokens_gpu

        return spec_common_attn_metadata, token_indices, token_indices_to_sample

    def propose(
        self,
        # [num_tokens]
        target_token_ids: torch.Tensor,
        # [num_tokens]
        target_positions: torch.Tensor,
        # [num_tokens, hidden_size]
        target_hidden_states: torch.Tensor,
        # [batch_size]
        next_token_ids: torch.Tensor,
        last_token_indices: Optional[torch.Tensor],
        common_attn_metadata: CommonAttentionMetadata,
        sampling_metadata: SamplingMetadata,
        cudagraph_args: "CudaGraphArgs",
        mm_embeds: Optional[list[torch.Tensor]] = None,
    ) -> torch.Tensor:
        num_tokens = target_token_ids.shape[0]
        batch_size = next_token_ids.shape[0]

        if last_token_indices is None:
            last_token_indices = common_attn_metadata.query_start_loc[1:] - 1

        if self.method == "eagle3":
            assert isinstance(self.model, Eagle3LlamaForCausalLM)
            target_hidden_states = self.model.combine_hidden_states(
                target_hidden_states)
            assert target_hidden_states.shape[-1] == self.hidden_size

        self.set_input_ids_first_pass(target_token_ids, next_token_ids,
                                      num_tokens, last_token_indices)

        assert self.runner is not None
        assert isinstance(self.model, nn.Module)

        # FIXME: need to consider multiple kv_cache_groups
        ubatch_id = dbo_current_ubatch_id()
        attn_metadata_builder = \
            self.runner.attn_groups[0][0].metadata_builders[ubatch_id]
        attn_metadata = attn_metadata_builder.build_for_drafting(
            common_attn_metadata=common_attn_metadata, draft_index=0)

        # At this moment, we assume all eagle layers belong to the same KV
        # cache group, thus using the same attention metadata.
        per_layer_attn_metadata = {}
        for layer_name in self.attn_layer_names:
            per_layer_attn_metadata[layer_name] = attn_metadata
        if self.use_cuda_graph and \
                num_tokens <= self.cudagraph_batch_sizes[-1]:
            num_input_tokens = self.vllm_config.pad_for_cudagraph(num_tokens)
        else:
            num_input_tokens = num_tokens
        # copy inputs to buffer for cudagraph
        self.positions[:num_tokens] = target_positions
        if self.pass_hidden_states_to_model:
            # target_hidden_states and self.hidden_states can have different
            # hidden dims. E.g. large target model and small draft model.
            self.hidden_states[:num_tokens] = target_hidden_states

        if self.is_multimodal_model:
            input_ids = self.input_ids[:num_tokens]
            inputs_embeds = self.model.get_input_embeddings(  # type: ignore
                input_ids,
                multimodal_embeddings=mm_embeds or None,
            )
            self.inputs_embeds[:num_tokens] = inputs_embeds
            inputs_embeds = self.inputs_embeds[:num_input_tokens]
            input_ids = None
        else:
            inputs_embeds = None
            input_ids = self.input_ids[:num_input_tokens]

        model_kwargs = {
            "input_ids": input_ids,
            "positions": self.positions[:num_input_tokens],
            "inputs_embeds": inputs_embeds,
        }
        if self.pass_hidden_states_to_model:
            model_kwargs[
                "hidden_states"] = self.hidden_states[:num_input_tokens]

        forward_ctx_kwargs = dict(
            attn_metadata=per_layer_attn_metadata,
            vllm_config=self.vllm_config,
            num_tokens=num_input_tokens,
        )
        if self.pass_cudagraph_args_to_forward_ctx:
            forward_ctx_kwargs.update(cudagraph_args)

        with set_forward_context(**forward_ctx_kwargs):
            ret_hidden_states = self.model(**model_kwargs)
            if not self.model_returns_tuple():
                last_hidden_states = ret_hidden_states
                hidden_states = last_hidden_states
            else:
                last_hidden_states, hidden_states = ret_hidden_states
        sample_hidden_states = last_hidden_states[last_token_indices]
        logits = self.model.compute_logits(
            sample_hidden_states)  # type: ignore

        # Early exit if there is only one draft token to be generated.
        if self.num_forward_passes == 1:
            draft_token_ids = logits.argmax(dim=-1)
            return draft_token_ids.view(-1, 1)

        positions = target_positions[last_token_indices]
        hidden_states = hidden_states[last_token_indices]

        if isinstance(attn_metadata, TreeAttentionMetadata):
            # Draft using tree attention.
            draft_token_ids_list = self.propose_tree(
                batch_size=batch_size,
                logits=logits,
                positions=positions,
                hidden_states=hidden_states,
                common_attn_metadata=common_attn_metadata,
            )
            # [batch_size, num_tree_tokens]
            return torch.cat(draft_token_ids_list, dim=1)

        draft_token_ids = logits.argmax(dim=-1)

        if not isinstance(attn_metadata, self.allowed_attn_types):
            raise ValueError(
                f"Unsupported attention metadata type for speculative "
                "decoding with num_speculative_tokens > 1: "
                f"{type(attn_metadata)}. Supported types are: "
                f"{self.allowed_attn_types}")

        # Generate the remaining draft tokens.
        draft_token_ids_list = [draft_token_ids]

        if self.use_cuda_graph and \
                batch_size <= self.cudagraph_batch_sizes[-1]:
            input_batch_size = self.vllm_config.pad_for_cudagraph(batch_size)
        else:
            input_batch_size = batch_size

        common_attn_metadata.num_actual_tokens = batch_size
        common_attn_metadata.max_query_len = 1
        common_attn_metadata.query_start_loc = self.arange[:batch_size + 1]
        common_attn_metadata.query_start_loc_cpu = torch.from_numpy(
            self.token_arange_np[:batch_size + 1]).clone()
        for token_index in range(self.num_forward_passes - 1):
            # Update the inputs.
            # cast to int32 is crucial when eagle model is compiled.
            # tensor.argmax() returns int64 by default.
            input_ids = draft_token_ids_list[-1].int()
            positions += 1

            # NOTE(woosuk): We should handle the case where the draft model
            # generates tokens beyond the max model length. Since it is complex
            # to remove such requests from the batch, we keep them in the batch
            # but adjust the position ids and slot mappings to avoid the
            # out-of-range access during the model execution. The draft tokens
            # generated with this adjustment should be ignored.
            exceeds_max_model_len = positions >= self.max_model_len
            # Mask out the position ids that exceed the max model length.
            # Otherwise, we may get out-of-range error in RoPE.
            clamped_positions = torch.where(exceeds_max_model_len, 0,
                                            positions)

            # Increment the sequence lengths.
            common_attn_metadata.seq_lens += 1
            common_attn_metadata.seq_lens_cpu += 1
            # For the requests that exceed the max model length, we set the
            # sequence length to 1 to minimize their overheads in attention.
            common_attn_metadata.seq_lens.masked_fill_(exceeds_max_model_len,
                                                       1)

            common_attn_metadata.num_computed_tokens_cpu = \
                common_attn_metadata.seq_lens_cpu - 1

            # Compute the slot mapping.
            block_numbers = clamped_positions // self.block_size
            block_ids = common_attn_metadata.block_table_tensor.gather(
                dim=1, index=block_numbers.view(-1, 1))
            block_ids = block_ids.view(-1)
            common_attn_metadata.slot_mapping = (
                block_ids * self.block_size +
                clamped_positions % self.block_size)
            # Mask out the slot mappings that exceed the max model length.
            # Otherwise, the KV cache will be inadvertently updated with the
            # padding tokens.
            common_attn_metadata.slot_mapping.masked_fill_(
                exceeds_max_model_len, PADDING_SLOT_ID)

            # Rebuild attention metadata
            attn_metadata_builder = \
                self.runner.attn_groups[0][0].metadata_builders[ubatch_id]
            attn_metadata = attn_metadata_builder\
                .build_for_drafting(common_attn_metadata=common_attn_metadata,
                                draft_index=token_index + 1)
            for layer_name in self.attn_layer_names:
                per_layer_attn_metadata[layer_name] = attn_metadata

            # copy inputs to buffer for cudagraph
            self.input_ids[:batch_size] = input_ids
            self.positions[:batch_size] = clamped_positions
            self.hidden_states[:batch_size] = hidden_states
            if self.is_multimodal_model:
                inputs_embeds = self.model.get_input_embeddings(
                    input_ids)  # type: ignore
                self.inputs_embeds[:batch_size] = inputs_embeds
                inputs_embeds = self.inputs_embeds[:input_batch_size]
                input_ids = None
            else:
                inputs_embeds = None
                input_ids = self.input_ids[:input_batch_size]

            # Run the model.
            model_kwargs = {
                "input_ids": input_ids,
                "positions": self.positions[:input_batch_size],
                "inputs_embeds": inputs_embeds,
            }
            if self.pass_hidden_states_to_model:
                model_kwargs[
                    "hidden_states"] = self.hidden_states[:input_batch_size]

            forward_ctx_kwargs = dict(
                attn_metadata=per_layer_attn_metadata,
                vllm_config=self.vllm_config,
                num_tokens=input_batch_size,
            )
            cudagraph_args = self.new_cudagraph_args(
                num_tokens=input_batch_size)
            if self.pass_cudagraph_args_to_forward_ctx:
                forward_ctx_kwargs.update(cudagraph_args)

            with set_forward_context(**forward_ctx_kwargs):
                ret_hidden_states = self.model(**model_kwargs)  # type: ignore
                if not self.model_returns_tuple():
                    last_hidden_states = ret_hidden_states
                    hidden_states = ret_hidden_states
                else:
                    last_hidden_states, hidden_states = ret_hidden_states
            hidden_states = hidden_states[:batch_size]
            logits = self.model.compute_logits(last_hidden_states[:batch_size])
            draft_token_ids = logits.argmax(dim=-1)
            draft_token_ids_list.append(draft_token_ids)

        if self.drop_first_drafted_tokens:
            draft_token_ids_list = draft_token_ids_list[1:]

        # [batch_size, num_speculative_tokens]
        draft_token_ids = torch.stack(draft_token_ids_list, dim=1)
        return draft_token_ids

    def propose_tree(
        self,
        batch_size: int,
        # [num_tokens, vocab_size]
        logits: torch.Tensor,
        # [num_tokens]
        positions: torch.Tensor,
        # [num_tokens, hidden_size]
        hidden_states: torch.Tensor,
        common_attn_metadata: CommonAttentionMetadata,
    ) -> list[torch.Tensor]:
        ubatch_id = dbo_current_ubatch_id()
        tree_attn_metadata_builder = \
            self.runner.attn_groups[0][0].metadata_builders[ubatch_id]
        assert isinstance(tree_attn_metadata_builder,
                          TreeAttentionMetadataBuilder)

        total_num_drafts = self.cu_drafts_per_level[0]
        level_num_drafts = total_num_drafts
        # Sample a draft token for each child at the tree root level.
        num_children = self.child_drafts_per_level[0]
        if num_children == 1:
            draft_token_ids = logits.argmax(dim=-1).view(batch_size, -1)
        else:
            draft_token_ids = torch.topk(logits, num_children,
                                         dim=-1).indices.view(batch_size, -1)
        draft_token_ids_list = [draft_token_ids]
        draft_hidden_states = hidden_states.view(batch_size, 1, -1)

        # Initialize empty tensors for concatenation with the level outputs.
        tree_input_ids = torch.empty(0,
                                     device=self.input_ids.device,
                                     dtype=self.input_ids.dtype)
        tree_positions = torch.empty(0,
                                     device=self.positions.device,
                                     dtype=self.positions.dtype)
        tree_hidden_states = torch.empty(0,
                                         device=self.hidden_states.device,
                                         dtype=self.hidden_states.dtype)
        # Precompute the draft token positions.
        flattened_draft_positions = (
            positions.view(batch_size, -1) +
            self.tree_draft_pos_offsets[:batch_size, :])
        tree_depth = len(self.cu_drafts_per_level)
        for level in range(tree_depth - 1):
            # Get draft positions for RoPE.
            draft_positions = positions + (level + 1)
            exceeds_max_model_len = (positions +
                                     total_num_drafts) >= self.max_model_len
            # Mask out the position ids that exceed the max model length.
            # Otherwise, we may get out-of-range error in RoPE.
            draft_positions = torch.where(
                exceeds_max_model_len,
                0,
                draft_positions,
            ).view(batch_size, -1)

            if level_num_drafts > 1:
                # Repeat the positions for each draft at this level.
                draft_positions = draft_positions.repeat_interleave(
                    level_num_drafts, dim=1)

            if num_children > 1:
                # Repeat draft hidden states for each child.
                draft_hidden_states = draft_hidden_states.repeat_interleave(
                    num_children, dim=1)

            # Concatenate the draft tokens, positions, and hidden states.
            tree_input_ids = torch.cat([tree_input_ids, draft_token_ids],
                                       dim=1)
            tree_positions = torch.cat([tree_positions, draft_positions],
                                       dim=1)
            tree_hidden_states = torch.cat(
                [tree_hidden_states, draft_hidden_states], dim=1)

            # Build new attention metadata for the next level of drafts.
            # This is necessary to support tree attention.
            query_len = total_num_drafts
            common_attn_metadata = replace(
                common_attn_metadata,
                query_start_loc=query_len * self.arange[:batch_size + 1],
                seq_lens=common_attn_metadata.seq_lens + level_num_drafts,
                num_actual_tokens=batch_size * query_len,
                max_query_len=query_len,
            )
            attn_metadata = tree_attn_metadata_builder.build_for_drafting(
                common_attn_metadata=common_attn_metadata,
                draft_index=level + 1,
            )

            # Apply new attention metadata to all layers.
            per_layer_attn_metadata = {}
            for layer_name in self.attn_layer_names:
                per_layer_attn_metadata[layer_name] = attn_metadata

            # Consider max model length.
            attn_metadata.max_seq_len = min(attn_metadata.max_seq_len,
                                            self.max_model_len)
            # For the requests that exceed the max model length, we set the
            # sequence length to 1 to minimize their overheads in attention.
            attn_metadata.seq_lens.masked_fill_(exceeds_max_model_len, 1)

            # Compute the slot mapping.
            query_positions = flattened_draft_positions[:, level:level +
                                                        query_len]
            block_numbers = query_positions // self.block_size
            block_ids = attn_metadata.block_table.gather(dim=1,
                                                         index=block_numbers)
            slot_mapping = (block_ids * self.block_size +
                            query_positions % self.block_size)
            # Mask out the slot mappings that exceed the max model length.
            # Otherwise, the KV cache will be inadvertently updated with the
            # padding tokens.
            slot_mapping[exceeds_max_model_len] = PADDING_SLOT_ID
            attn_metadata.slot_mapping = slot_mapping.view(-1)

            # Copy inputs to buffer for cudagraph.
            num_tokens = attn_metadata.num_actual_tokens
            input_ids = tree_input_ids.view(-1)
            self.input_ids[:num_tokens] = input_ids
            self.positions[:num_tokens] = tree_positions.view(-1)
            self.hidden_states[:num_tokens] = tree_hidden_states.view(
                num_tokens, -1)

            if self.use_cuda_graph and \
                    num_tokens <= self.cudagraph_batch_sizes[-1]:
                num_input_tokens = self.vllm_config.pad_for_cudagraph(
                    num_tokens)
            else:
                num_input_tokens = num_tokens
            # Run the model.
            assert isinstance(self.model, nn.Module)
            with set_forward_context(per_layer_attn_metadata,
                                     self.vllm_config,
                                     num_tokens=num_input_tokens):
                last_hidden_states, hidden_states = self.model(
                    input_ids=self.input_ids[:num_input_tokens],
                    positions=self.positions[:num_input_tokens],
                    hidden_states=self.hidden_states[:num_input_tokens],
                    inputs_embeds=None,
                )

            # Get the output hidden states for the draft tokens.
            draft_hidden_states = hidden_states[:num_tokens].view(
                batch_size, query_len, -1)[:, -level_num_drafts:]
            draft_last_hidden_states = last_hidden_states[:num_tokens].view(
                batch_size, query_len, -1)[:, -level_num_drafts:]

            # Get the output logits for the draft tokens.
            logits = self.model.compute_logits(
                draft_last_hidden_states.reshape(batch_size * level_num_drafts,
                                                 -1))

            # Sample a draft token for each child at the next tree level.
            num_children = self.child_drafts_per_level[level + 1]
            if num_children == 1:
                draft_token_ids = logits.argmax(dim=-1).view(batch_size, -1)
            else:
                draft_token_ids = torch.topk(logits, num_children,
                                             dim=-1).indices.view(
                                                 batch_size, -1)
            draft_token_ids_list.append(draft_token_ids)

            # Update the # drafts counters for the next tree level.
            level_num_drafts = self.cu_drafts_per_level[level +
                                                        1] - total_num_drafts
            total_num_drafts = self.cu_drafts_per_level[level + 1]
        return draft_token_ids_list

    @abstractmethod
    def set_input_ids_first_pass(self, target_token_ids: torch.Tensor,
                                 next_token_ids: torch.Tensor, num_tokens: int,
                                 last_token_indices: torch.Tensor) -> None:
        raise NotImplementedError()

    def model_returns_tuple(self) -> bool:
        return self.method not in ("deepseek_mtp", "ernie_mtp",
                                   "qwen3_next_mtp", "draft_model")

    def new_cudagraph_args(self, num_tokens: int) -> "CudaGraphArgs":
        batch_descriptor = BatchDescriptor(num_tokens=num_tokens,
                                           uniform_decode=True)
        cudagraph_runtime_mode, batch_descriptor = (
            self.runner.cudagraph_dispatcher.dispatch(batch_descriptor))
        return CudaGraphArgs(
            cudagraph_runtime_mode=cudagraph_runtime_mode,
            batch_descriptor=batch_descriptor,
        )


class CudaGraphArgs(TypedDict):
    cudagraph_runtime_mode: CUDAGraphMode
    batch_descriptor: BatchDescriptor


class EagleProposer(SpecDecodeBaseProposer):

    def __init__(
        self,
        vllm_config: VllmConfig,
        device: torch.device,
        runner=None,
    ):
        super().__init__(vllm_config=vllm_config,
                         device=device,
                         pass_hidden_states_to_model=True,
                         pass_cudagraph_args_to_forward_ctx=False,
                         drop_first_drafted_tokens=False,
                         runner=runner)

    def load_model(self, target_model: nn.Module) -> None:
        draft_model_config = \
            self.vllm_config.speculative_config.draft_model_config
        target_attn_layer_names = set(
            get_layers_from_vllm_config(self.vllm_config, Attention).keys())

        from vllm.compilation.backends import set_model_tag
        with set_model_tag("eagle_head"):
            self.model = get_model(vllm_config=self.vllm_config,
                                   model_config=draft_model_config)

        draft_attn_layer_names = (
            get_layers_from_vllm_config(self.vllm_config, Attention).keys() -
            target_attn_layer_names)

        self.attn_layer_names = list(draft_attn_layer_names)

        if supports_multimodal(target_model):
            # handle multimodality
            self.model.config.image_token_index = (  # type: ignore
                target_model.config.image_token_index)
            target_language_model = target_model.get_language_model()
        else:
            target_language_model = target_model
        # share embed_tokens with the target model if needed
<<<<<<< HEAD
        if get_pp_group().world_size == 1 \
                and self.model.model.embed_tokens.weight.shape \
            == target_language_model.model.embed_tokens.weight.shape: # type: ignore
            logger.info(
                "Assuming the EAGLE head shares the same vocab embedding"
                " with the target model.")
            del self.model.model.embed_tokens  # type: ignore
            self.model.model.embed_tokens = (
                target_language_model.model.embed_tokens)
=======
        if get_pp_group().world_size == 1:
            if hasattr(target_language_model.model, 'embed_tokens'):
                target_embed_tokens = target_language_model.model.embed_tokens
            elif hasattr(target_language_model.model, 'embedding'):
                target_embed_tokens = target_language_model.model.embedding
            else:
                raise AttributeError(
                    "Target model does not have 'embed_tokens' or 'embedding' "
                    "attribute")

            # Check if shapes match and we found the embedding
            eagle_shape = self.model.model.embed_tokens.weight.shape
            target_shape = target_embed_tokens.weight.shape
            if eagle_shape == target_shape:
                logger.info(
                    "Assuming the EAGLE head shares the same vocab embedding"
                    " with the target model.")
                del self.model.model.embed_tokens
                self.model.model.embed_tokens = target_embed_tokens
            else:
                logger.info(
                    "The EAGLE head's vocab embedding will be loaded separately"
                    " from the target model.")
>>>>>>> f552d5e5
        else:
            logger.info(
                "The EAGLE head's vocab embedding will be loaded separately"
                " from the target model.")

        # share lm_head with the target model if needed
        # some model definition do not define lm_head explicitly
        # and reuse embed_tokens for lm_head, e.g., CohereForCausalLM
        if self.vllm_config.speculative_config.method != "eagle3" and \
                hasattr(target_language_model, "lm_head"):
            logger.info("Loading EAGLE LM head weights from the target model.")
            self.model.lm_head = target_language_model.lm_head  # type: ignore

    @torch.inference_mode()
    def dummy_run(
        self,
        num_tokens: int,
    ) -> None:
        with set_forward_context(None, self.vllm_config,
                                 num_tokens=num_tokens):
            if self.is_multimodal_model:
                input_ids = None
                inputs_embeds = self.inputs_embeds[:num_tokens]
            else:
                input_ids = self.input_ids[:num_tokens]
                inputs_embeds = None

            assert isinstance(self.model, nn.Module)
            self.model(
                input_ids=input_ids,
                positions=self.positions[:num_tokens],
                hidden_states=self.hidden_states[:num_tokens],
                inputs_embeds=inputs_embeds,
            )

    def validate_same_kv_cache_group(self,
                                     kv_cache_config: KVCacheConfig) -> None:
        """
        Validate that all eagle layers belong to the same KVCacheGroup.
        Need this assumption to ensure all eagle layers can use the
        same AttentionMetadata.
        May extend to multiple AttentionMetadata in the future.
        """
        kv_cache_groups: dict[str, int] = {}
        for id, kv_cache_group in enumerate(kv_cache_config.kv_cache_groups):
            for layer_name in kv_cache_group.layer_names:
                kv_cache_groups[layer_name] = id
        assert len(
            set([
                kv_cache_groups[layer_name]
                for layer_name in self.attn_layer_names
            ])
        ) == 1, "All eagle layers should belong to the same kv cache group"

    def set_input_ids_first_pass(self, target_token_ids: torch.Tensor,
                                 next_token_ids: torch.Tensor, num_tokens: int,
                                 last_token_indices: torch.Tensor) -> None:
        # Shift the input ids by one token.
        # E.g., [a1, b1, b2, c1, c2, c3] -> [b1, b2, c1, c2, c3, c3]
        self.input_ids[:num_tokens - 1] = target_token_ids[1:]
        # Replace the last token with the next token.
        # E.g., [b1, b2, c1, c2, c3, c3] -> [a2, b2, b3, c2, c3, c4]
        self.input_ids[last_token_indices] = next_token_ids


# NOTE(woosuk): Currently, the below code is not used and we always use argmax
# to sample the draft tokens. We will use this after we find a way to manage
# the draft prob tensor.
# Refer to https://github.com/vllm-project/vllm/pull/16899 for the details.
# FIXME(woosuk): The logic here is duplicated with the main sampling code.
# We should refactor this to reuse the same sampling implementation.
def compute_probs_and_sample_next_token(
    logits: torch.Tensor,
    sampling_metadata: SamplingMetadata,
) -> tuple[torch.Tensor, torch.Tensor]:
    if sampling_metadata.all_greedy:
        # For greedy requests, draft_probs is not used in rejection sampling.
        # Therefore, we can just return the logits.
        probs = logits
        next_token_ids = logits.argmax(dim=-1)
        return next_token_ids, probs

    is_greedy = sampling_metadata.temperature == -1
    temperature = torch.where(is_greedy, 1.0, sampling_metadata.temperature)
    logits.div_(temperature.view(-1, 1))
    probs = logits.softmax(dim=-1, dtype=torch.float32)

    # NOTE(woosuk): Currently, we ignore most of the sampling parameters in
    # generating the draft tokens. We only use the temperature. While this
    # could degrade the acceptance rate, it does not affect the distribution
    # of the generated tokens after rejection sampling.

    # TODO(woosuk): Consider seeds.
    q = torch.empty_like(probs)
    q.exponential_()
    # NOTE(woosuk): We shouldn't use `probs.div_(q)` because the draft_probs
    # will be used later for rejection sampling.
    next_token_ids = probs.div(q).argmax(dim=-1).view(-1)
    if not sampling_metadata.all_random:
        greedy_token_ids = probs.argmax(dim=-1)
        next_token_ids = torch.where(
            is_greedy,
            greedy_token_ids,
            next_token_ids,
        )
    return next_token_ids, probs<|MERGE_RESOLUTION|>--- conflicted
+++ resolved
@@ -906,17 +906,6 @@
         else:
             target_language_model = target_model
         # share embed_tokens with the target model if needed
-<<<<<<< HEAD
-        if get_pp_group().world_size == 1 \
-                and self.model.model.embed_tokens.weight.shape \
-            == target_language_model.model.embed_tokens.weight.shape: # type: ignore
-            logger.info(
-                "Assuming the EAGLE head shares the same vocab embedding"
-                " with the target model.")
-            del self.model.model.embed_tokens  # type: ignore
-            self.model.model.embed_tokens = (
-                target_language_model.model.embed_tokens)
-=======
         if get_pp_group().world_size == 1:
             if hasattr(target_language_model.model, 'embed_tokens'):
                 target_embed_tokens = target_language_model.model.embed_tokens
@@ -940,7 +929,6 @@
                 logger.info(
                     "The EAGLE head's vocab embedding will be loaded separately"
                     " from the target model.")
->>>>>>> f552d5e5
         else:
             logger.info(
                 "The EAGLE head's vocab embedding will be loaded separately"
