# SPDX-License-Identifier: Apache-2.0
# SPDX-FileCopyrightText: Copyright contributors to the vLLM project
import ast
from dataclasses import replace
from importlib.util import find_spec
from typing import Optional, TypedDict

import numpy as np
import torch
import torch.nn as nn

from vllm.attention.layer import Attention
from vllm.config import (CompilationLevel, VllmConfig,
                         get_layers_from_vllm_config)
from vllm.config.compilation import CUDAGraphMode
from vllm.distributed.parallel_state import get_pp_group
from vllm.forward_context import BatchDescriptor, set_forward_context
from vllm.logger import init_logger
from vllm.model_executor.model_loader import get_model
from vllm.model_executor.models import supports_multimodal
from vllm.model_executor.models.llama_eagle3 import Eagle3LlamaForCausalLM
from vllm.platforms import current_platform
from vllm.utils import is_pin_memory_available
from vllm.v1.attention.backends.flash_attn import FlashAttentionMetadata
from vllm.v1.attention.backends.tree_attn import (TreeAttentionMetadata,
                                                  TreeAttentionMetadataBuilder)
from vllm.v1.attention.backends.triton_attn import TritonAttentionMetadata
from vllm.v1.attention.backends.utils import (AttentionMetadataBuilder,
                                              CommonAttentionMetadata)
from vllm.v1.kv_cache_interface import KVCacheConfig
from vllm.v1.sample.metadata import SamplingMetadata
from vllm.v1.spec_decode.metadata import SpecDecodeMetadata
from vllm.v1.utils import CpuGpuBuffer
from vllm.v1.worker.gpu_input_batch import CachedRequestState, InputBatch

logger = init_logger(__name__)

PADDING_SLOT_ID = -1


class SpecDecodeBaseProposer:

    def __init__(
        self,
        vllm_config: VllmConfig,
        device: torch.device,
        pass_hidden_states_to_model: bool,
        pass_cudagraph_args_to_forward_ctx: bool,
        one_extra_forward_pass: bool,
        drop_first_drafted_tokens: bool,
        runner=None,
    ):
        self.vllm_config = vllm_config
        self.speculative_config = vllm_config.speculative_config
        self.draft_model_config = self.speculative_config.draft_model_config
        self.method = self.speculative_config.method
        self.pass_hidden_states_to_model = pass_hidden_states_to_model
        self.pass_cudagraph_args_to_forward_ctx \
            = pass_cudagraph_args_to_forward_ctx
        self.drop_first_drafted_tokens = drop_first_drafted_tokens

        self.runner = runner
        self.dtype = vllm_config.model_config.dtype
        self.max_model_len = vllm_config.model_config.max_model_len
        self.block_size = vllm_config.cache_config.block_size
        self.num_speculative_tokens = (
            self.speculative_config.num_speculative_tokens)
        self.num_forward_passes = self.num_speculative_tokens
        if one_extra_forward_pass:
            self.num_forward_passes += 1
        self.max_num_tokens = (
            vllm_config.scheduler_config.max_num_batched_tokens)
        self.token_arange_np = np.arange(self.max_num_tokens)
        # We need to get the hidden size from the draft model config because
        # the draft model's hidden size can be different from the target model's
        # hidden size (e.g., Llama 3.3 70B).
        self.hidden_size = self.draft_model_config.get_hidden_size()

        self.is_multimodal_model = vllm_config.model_config \
            .is_multimodal_model

        self.attn_metadata_builder: Optional[AttentionMetadataBuilder] = None

        self.use_cuda_graph = (self.vllm_config.compilation_config.level
                               == CompilationLevel.PIECEWISE and
                               not self.vllm_config.model_config.enforce_eager)
        self.cudagraph_batch_sizes = list(
            reversed(
                self.vllm_config.compilation_config.cudagraph_capture_sizes))

        # persistent buffers for cuda graph
        self.input_ids = torch.zeros(self.max_num_tokens,
                                     dtype=torch.int32,
                                     device=device)
        self.positions = torch.zeros(self.max_num_tokens,
                                     dtype=torch.int64,
                                     device=device)
        self.hidden_states = torch.zeros(
            (self.max_num_tokens, self.hidden_size),
            dtype=self.dtype,
            device=device)

        # We need +1 here because the arange is used to set query_start_loc,
        # which has one more element than batch_size.
        max_batch_size = vllm_config.scheduler_config.max_num_seqs
        max_num_slots_for_arange = max(max_batch_size + 1, self.max_num_tokens)
        self.arange = torch.arange(max_num_slots_for_arange,
                                   device=device,
                                   dtype=torch.int32)

        self.inputs_embeds = torch.zeros(
            (self.max_num_tokens, self.hidden_size),
            dtype=self.dtype,
            device=device)

        self.backup_next_token_ids = CpuGpuBuffer(
            max_batch_size,
            dtype=torch.int32,
            pin_memory=is_pin_memory_available(),
            device=device,
            with_numpy=True)

        # Determine allowed attention backends once during initialization.
        self.allowed_attn_types: Optional[tuple] = None
        if current_platform.is_rocm():
            rocm_types = [TritonAttentionMetadata, FlashAttentionMetadata]
            # vllm.v1.attention.backends.rocm_aiter_fa is an optional backend
            if find_spec("vllm.v1.attention.backends.rocm_aiter_fa"):
                from vllm.v1.attention.backends.rocm_aiter_fa import (
                    AiterFlashAttentionMetadata)
                rocm_types.append(AiterFlashAttentionMetadata)
            self.allowed_attn_types = tuple(rocm_types)

        # Parse the speculative token tree.
        spec_token_tree = self.speculative_config.speculative_token_tree
        self.tree_choices: list[tuple[int,
                                      ...]] = ast.literal_eval(spec_token_tree)
        tree_depth = len(self.tree_choices[-1])
        # Precompute per-level properties of the tree.
        num_drafts_per_level = [0] * tree_depth
        for node in self.tree_choices:
            num_drafts_per_level[len(node) - 1] += 1
        self.cu_drafts_per_level = [num_drafts_per_level[0]]
        self.child_drafts_per_level = [num_drafts_per_level[0]]
        for level in range(1, tree_depth):
            self.cu_drafts_per_level.append(self.cu_drafts_per_level[-1] +
                                            num_drafts_per_level[level])
            self.child_drafts_per_level.append(num_drafts_per_level[level] //
                                               num_drafts_per_level[level - 1])
        # Precompute draft position offsets in flattened tree.
        self.tree_draft_pos_offsets = torch.arange(
            1,
            len(self.tree_choices) + 1,
            device=device,
            dtype=torch.int32,
        ).repeat(max_batch_size, 1)

    def propose(
        self,
        # [num_tokens]
        target_token_ids: torch.Tensor,
        # [num_tokens]
        target_positions: torch.Tensor,
        # [num_tokens, hidden_size]
        target_hidden_states: torch.Tensor,
        # [batch_size]
        next_token_ids: torch.Tensor,
        last_token_indices: Optional[torch.Tensor],
        common_attn_metadata: CommonAttentionMetadata,
        sampling_metadata: SamplingMetadata,
        cudagraph_args: "CudaGraphArgs",
        mm_embeds: Optional[list[torch.Tensor]] = None,
    ) -> torch.Tensor:
        num_tokens = target_token_ids.shape[0]
        batch_size = next_token_ids.shape[0]

        if last_token_indices is None:
            last_token_indices = common_attn_metadata.query_start_loc[1:] - 1

        if self.method == "eagle3":
            assert isinstance(self.model, Eagle3LlamaForCausalLM)
            target_hidden_states = self.model.combine_hidden_states(
                target_hidden_states)
            assert target_hidden_states.shape[-1] == self.hidden_size
<<<<<<< HEAD

        self.set_input_ids_first_pass(target_token_ids, next_token_ids,
                                      num_tokens, last_token_indices)
=======
        # Shift the input ids by one token.
        # E.g., [a1, b1, b2, c1, c2, c3] -> [b1, b2, c1, c2, c3, c3]
        self.input_ids[:num_tokens - 1] = target_token_ids[1:]
        # Replace the last token with the next token.
        # E.g., [b1, b2, c1, c2, c3, c3] -> [a2, b2, b3, c2, c3, c4]
        self.input_ids[last_token_indices] = next_token_ids
>>>>>>> 755ed7b0

        assert self.runner is not None

        # Select the correct attention metadata builders for EAGLE layers.
        # Get the attention metadata builders once and reuse for later.
        builder = (self._get_attention_metadata_builder()
                   if self.attn_metadata_builder is None else
                   self.attn_metadata_builder)
        attn_metadata = builder.build_for_drafting(  # type: ignore
            common_attn_metadata=common_attn_metadata,
            draft_index=0)

        # At this moment, we assume all eagle layers belong to the same KV
        # cache group, thus using the same attention metadata.
        per_layer_attn_metadata = {}
        for layer_name in self.attn_layer_names:
            per_layer_attn_metadata[layer_name] = attn_metadata
        if self.use_cuda_graph and \
                num_tokens <= self.cudagraph_batch_sizes[-1]:
            num_input_tokens = self.vllm_config.pad_for_cudagraph(num_tokens)
        else:
            num_input_tokens = num_tokens
        # copy inputs to buffer for cudagraph
        self.positions[:num_tokens] = target_positions
        if self.pass_hidden_states_to_model:
            # target_hidden_states and self.hidden_states can have different
            # hidden dims. E.g. large target model and small draft model.
            self.hidden_states[:num_tokens] = target_hidden_states

        if self.is_multimodal_model:
            input_ids = self.input_ids[:num_tokens]
            inputs_embeds = self.model.get_input_embeddings(
                input_ids,
                multimodal_embeddings=mm_embeds or None,
            )
            self.inputs_embeds[:num_tokens] = inputs_embeds
            inputs_embeds = self.inputs_embeds[:num_input_tokens]
            input_ids = None
        else:
            inputs_embeds = None
            input_ids = self.input_ids[:num_input_tokens]

<<<<<<< HEAD
        model_kwargs = {
            "input_ids": input_ids,
            "positions": self.positions[:num_input_tokens],
            "inputs_embeds": inputs_embeds,
        }
        if self.pass_hidden_states_to_model:
            model_kwargs[
                "hidden_states"] = self.hidden_states[:num_input_tokens]

        forward_ctx_kwargs = dict(
            attn_metadata=per_layer_attn_metadata,
            vllm_config=self.vllm_config,
            num_tokens=num_input_tokens,
        )
        if self.pass_cudagraph_args_to_forward_ctx:
            forward_ctx_kwargs.update(cudagraph_args)

        with set_forward_context(**forward_ctx_kwargs):
            ret_hidden_states = self.model(**model_kwargs)
            if not self.model_returns_tuple():
=======
        with set_forward_context(per_layer_attn_metadata,
                                 self.vllm_config,
                                 num_tokens=num_input_tokens):
            ret_hidden_states = self.model(
                input_ids=input_ids,
                positions=self.positions[:num_input_tokens],
                hidden_states=self.hidden_states[:num_input_tokens],
                inputs_embeds=inputs_embeds,
            )
            if self.method in ("deepseek_mtp", "ernie_mtp", "qwen3_next_mtp",
                               "longcat_flash_mtp"):
>>>>>>> 755ed7b0
                last_hidden_states = ret_hidden_states
                hidden_states = last_hidden_states
            else:
                last_hidden_states, hidden_states = ret_hidden_states
        sample_hidden_states = last_hidden_states[last_token_indices]
        logits = self.model.compute_logits(sample_hidden_states)

        # Early exit if there is only one draft token to be generated.
        if self.num_forward_passes == 1:
            draft_token_ids = logits.argmax(dim=-1)
            return draft_token_ids.view(-1, 1)

        positions = target_positions[last_token_indices]
        if self.method in ("deepseek_mtp", "ernie_mtp", "longcat_flash_mtp"):
            hidden_states = self.hidden_states[last_token_indices]
        else:
            hidden_states = hidden_states[last_token_indices]

        if isinstance(attn_metadata, TreeAttentionMetadata):
            # Draft using tree attention.
            draft_token_ids_list = self.propose_tree(
                batch_size=batch_size,
                logits=logits,
                positions=positions,
                hidden_states=hidden_states,
                common_attn_metadata=common_attn_metadata,
            )
            # [batch_size, num_tree_tokens]
            return torch.cat(draft_token_ids_list, dim=1)

        draft_token_ids = logits.argmax(dim=-1)

        if self.allowed_attn_types is not None and \
            not isinstance(attn_metadata, self.allowed_attn_types):
            raise ValueError(
                f"Unsupported attention metadata type for speculative "
                "decoding with num_speculative_tokens > 1: "
                f"{type(attn_metadata)}. Supported types are: "
                f"{self.allowed_attn_types}")

        # Generate the remaining draft tokens.
        if self.drop_first_drafted_tokens:
            draft_token_ids_list = [next_token_ids]
        else:
            draft_token_ids_list = [draft_token_ids]

        if self.use_cuda_graph and \
                batch_size <= self.cudagraph_batch_sizes[-1]:
            input_batch_size = self.vllm_config.pad_for_cudagraph(batch_size)
        else:
            input_batch_size = batch_size

        common_attn_metadata.num_actual_tokens = batch_size
        common_attn_metadata.max_query_len = 1
        common_attn_metadata.query_start_loc = self.arange[:batch_size + 1]
        common_attn_metadata.query_start_loc_cpu = torch.from_numpy(
            self.token_arange_np[:batch_size + 1]).clone()
        for token_index in range(self.num_forward_passes - 1):
            # Update the inputs.
            # cast to int32 is crucial when eagle model is compiled.
            # tensor.argmax() returns int64 by default.
            input_ids = draft_token_ids_list[-1].int()
            positions += 1

            # NOTE(woosuk): We should handle the case where the draft model
            # generates tokens beyond the max model length. Since it is complex
            # to remove such requests from the batch, we keep them in the batch
            # but adjust the position ids and slot mappings to avoid the
            # out-of-range access during the model execution. The draft tokens
            # generated with this adjustment should be ignored.
            exceeds_max_model_len = positions >= self.max_model_len
            # Mask out the position ids that exceed the max model length.
            # Otherwise, we may get out-of-range error in RoPE.
            clamped_positions = torch.where(exceeds_max_model_len, 0,
                                            positions)

            # Increment the sequence lengths.
            common_attn_metadata.seq_lens += 1
            common_attn_metadata.seq_lens_cpu += 1
            # For the requests that exceed the max model length, we set the
            # sequence length to 1 to minimize their overheads in attention.
            common_attn_metadata.seq_lens.masked_fill_(exceeds_max_model_len,
                                                       1)

            common_attn_metadata.num_computed_tokens_cpu = \
                common_attn_metadata.seq_lens_cpu - 1

            # Compute the slot mapping.
            block_numbers = clamped_positions // self.block_size
            block_ids = common_attn_metadata.block_table_tensor.gather(
                dim=1, index=block_numbers.view(-1, 1))
            block_ids = block_ids.view(-1)
            common_attn_metadata.slot_mapping = (
                block_ids * self.block_size +
                clamped_positions % self.block_size)
            # Mask out the slot mappings that exceed the max model length.
            # Otherwise, the KV cache will be inadvertently updated with the
            # padding tokens.
            common_attn_metadata.slot_mapping.masked_fill_(
                exceeds_max_model_len, PADDING_SLOT_ID)

            # Rebuild attention metadata
            attn_metadata = builder.build_for_drafting(  # type: ignore
                common_attn_metadata=common_attn_metadata,
                draft_index=token_index + 1)
            for layer_name in self.attn_layer_names:
                per_layer_attn_metadata[layer_name] = attn_metadata

            # copy inputs to buffer for cudagraph
            self.input_ids[:batch_size] = input_ids
            self.positions[:batch_size] = clamped_positions
            self.hidden_states[:batch_size] = hidden_states
            if self.is_multimodal_model:
                inputs_embeds = self.model.get_input_embeddings(input_ids)
                self.inputs_embeds[:batch_size] = inputs_embeds
                inputs_embeds = self.inputs_embeds[:input_batch_size]
                input_ids = None
            else:
                inputs_embeds = None
                input_ids = self.input_ids[:input_batch_size]

            # Run the model.
<<<<<<< HEAD
            model_kwargs = {
                "input_ids": input_ids,
                "positions": self.positions[:input_batch_size],
                "inputs_embeds": inputs_embeds,
            }
            if self.pass_hidden_states_to_model:
                model_kwargs[
                    "hidden_states"] = self.hidden_states[:input_batch_size]

            forward_ctx_kwargs = dict(
                attn_metadata=per_layer_attn_metadata,
                vllm_config=self.vllm_config,
                num_tokens=input_batch_size,
            )
            if self.pass_cudagraph_args_to_forward_ctx:
                cudagraph_args = self.decoding_cudagraph_args(
                    num_tokens=input_batch_size)
                forward_ctx_kwargs.update(cudagraph_args)

            with set_forward_context(**forward_ctx_kwargs):
                ret_hidden_states = self.model(**model_kwargs)
                if not self.model_returns_tuple():
=======
            with set_forward_context(per_layer_attn_metadata,
                                     self.vllm_config,
                                     num_tokens=input_batch_size):
                ret_hidden_states = self.model(
                    input_ids=input_ids,
                    positions=self.positions[:input_batch_size],
                    hidden_states=self.hidden_states[:input_batch_size],
                    inputs_embeds=inputs_embeds,
                )
                if self.method in ("deepseek_mtp", "ernie_mtp",
                                   "qwen3_next_mtp", "longcat_flash_mtp"):
>>>>>>> 755ed7b0
                    last_hidden_states = ret_hidden_states
                    hidden_states = ret_hidden_states
                else:
                    last_hidden_states, hidden_states = ret_hidden_states
            hidden_states = hidden_states[:batch_size]
            logits = self.model.compute_logits(last_hidden_states[:batch_size])
            draft_token_ids = logits.argmax(dim=-1)
            draft_token_ids_list.append(draft_token_ids)

        if self.drop_first_drafted_tokens:
            draft_token_ids_list = draft_token_ids_list[1:]

        # [batch_size, num_speculative_tokens]
        draft_token_ids = torch.stack(draft_token_ids_list, dim=1)
        return draft_token_ids

    def set_input_ids_first_pass(self, target_token_ids: torch.Tensor,
                                 next_token_ids: torch.Tensor, num_tokens: int,
                                 last_token_indices: torch.Tensor) -> None:
        # Shift the input ids by one token.
        # E.g., [a1, b1, b2, c1, c2, c3] -> [b1, b2, c1, c2, c3, c3]
        self.input_ids[:num_tokens - 1] = target_token_ids[1:]
        # Replace the last token with the next token.
        # E.g., [b1, b2, c1, c2, c3, c3] -> [a2, b2, b3, c2, c3, c4]
        self.input_ids[last_token_indices] = next_token_ids

    def model_returns_tuple(self) -> bool:
        return self.method not in ("deepseek_mtp", "ernie_mtp",
                                   "qwen3_next_mtp", "draft_model")

    def decoding_cudagraph_args(self, num_tokens: int) -> "CudaGraphArgs":
        batch_descriptor = BatchDescriptor(num_tokens=num_tokens,
                                           uniform_decode=True)
        cudagraph_runtime_mode, batch_descriptor = (
            self.runner.cudagraph_dispatcher.dispatch(batch_descriptor))
        return CudaGraphArgs(
            cudagraph_runtime_mode=cudagraph_runtime_mode,
            batch_descriptor=batch_descriptor,
        )

    def prepare_next_token_ids_cpu(
            self, sampled_token_ids: list[list[int]],
            requests: dict[str,
                           CachedRequestState], gpu_input_batch: InputBatch,
            num_scheduled_tokens: dict[str, int]) -> torch.Tensor:
        """
        This function is used to prepare the inputs for speculative decoding.
        It calculates the next token ids for each request based on the sampled
        token ids from the CPU. If a request has no sampled token ids (e.g.,
        during the initial decoding steps), it falls back to using the request
        state to get the next token id.
        """
        req_ids = gpu_input_batch.req_ids
        next_token_ids: list[int] = []
        for i, token_ids in enumerate(sampled_token_ids):
            if token_ids:
                # Common case.
                next_token_id = token_ids[-1]
            else:
                # Partial prefill (rare case).
                # Get the next token id from the request state.
                req_id = req_ids[i]
                req_state = requests[req_id]
                seq_len = (req_state.num_computed_tokens +
                           num_scheduled_tokens[req_id])
                next_token_id = req_state.get_token_id(seq_len)
            next_token_ids.append(next_token_id)
        next_token_ids = torch.tensor(next_token_ids,
                                      dtype=torch.int32,
                                      device=self.input_ids.device)
        return next_token_ids

    def prepare_next_token_ids_padded(self,
                               common_attn_metadata: CommonAttentionMetadata,
                               sampled_token_ids: torch.Tensor,
                               requests: dict[str, CachedRequestState],
                               gpu_input_batch: InputBatch,
                               discard_request_indices: torch.Tensor,
                               num_discarded_requests: int) -> \
                                tuple[torch.Tensor, torch.Tensor]:
        """
        This function is used to prepare the inputs for speculative decoding.
        It calculates the next token ids and the number of valid sampled tokens
        for each request, considering the "discarded" requests whose next token
        is not sampled and comes from `request.get_token_id()` instead.
        It also accounts for the rejected tokens in `sampled_token_ids`.
        This function must use device functions to operate on the inputs, and
        should not introduce any blocking CPU-GPU synchronization.
        """
        # TODO(Ben): Combine this into a custom fused kernel

        # Precompute get_token_id for when there is no valid next token
        num_reqs = gpu_input_batch.num_reqs
        self.backup_next_token_ids.np[:num_reqs] = np.array([
            requests[gpu_input_batch.req_ids[i]].get_token_id(
                common_attn_metadata.seq_lens_cpu[i].item())
            for i in range(num_reqs)
        ])
        self.backup_next_token_ids.copy_to_gpu(num_reqs)

        # Mask out the sampled tokens indices that should not be sampled.
        discard_sampled_tokens_req_indices = \
            discard_request_indices[:num_discarded_requests]

        valid_sampled_token_ids_gpu = sampled_token_ids.clone()
        valid_sampled_token_ids_gpu.index_fill_(
            0, discard_sampled_tokens_req_indices, -1)

        # Generate a mask for all valid tokens within those requests
        max_gen_len = sampled_token_ids.shape[-1]
        if max_gen_len == 1:
            valid_mask = torch.ones_like(valid_sampled_token_ids_gpu,
                                         dtype=torch.bool)
        else:
            valid_mask = (
                (valid_sampled_token_ids_gpu != -1) &
                (valid_sampled_token_ids_gpu < gpu_input_batch.vocab_size))

        # Count the number of valid tokens in each request
        valid_sampled_tokens_count = valid_mask.sum(dim=1)

        # Get the rightmost valid index per row
        last_valid_indices = valid_sampled_tokens_count - 1
        last_valid_indices_safe = torch.clamp(last_valid_indices, min=0)

        # Get last valid token from each row
        # (assume undefined state where there is no valid token)
        selected_tokens = torch.gather(
            valid_sampled_token_ids_gpu, 1,
            last_valid_indices_safe.unsqueeze(1)).squeeze(1)

        # Use last token if valid, pre-computed backup if not
        batch_size = valid_sampled_token_ids_gpu.shape[0]
        next_token_ids = torch.where(
            last_valid_indices != -1, selected_tokens,
            self.backup_next_token_ids.gpu[:batch_size])

        return next_token_ids, valid_sampled_tokens_count

    def prepare_inputs_padded(self,
                                common_attn_metadata: CommonAttentionMetadata,
                                spec_decode_metadata: SpecDecodeMetadata,
                                valid_sampled_tokens_count: torch.Tensor) -> \
                    tuple[CommonAttentionMetadata, torch.Tensor, torch.Tensor]:
        """
        This function is used to prepare the inputs for speculative decoding
        It updates the common_attn_metadata for speculative decoding,
        but does not consider the rejected tokens. Instead, all tokens
        are included as inputs to the speculator, with the rejected tokens
        used as padding and filtered out later by `token_indices_to_sample`.
        No blocking CPU operations should be introduced in this function.
        """
        num_draft_tokens_gpu = torch.cat([
            spec_decode_metadata.cu_num_draft_tokens[0:1],
            spec_decode_metadata.cu_num_draft_tokens[1:] -
            spec_decode_metadata.cu_num_draft_tokens[:-1]
        ])

        num_rejected_tokens_gpu = torch.where(
            num_draft_tokens_gpu > 0,
            num_draft_tokens_gpu + 1 - valid_sampled_tokens_count,
            torch.zeros_like(num_draft_tokens_gpu))

        query_start_loc_cpu = common_attn_metadata.query_start_loc_cpu

        new_query_len_per_req = (query_start_loc_cpu[1:] -
                                 query_start_loc_cpu[:-1])

        total_num_tokens = query_start_loc_cpu[-1].item()
        token_indices = self.arange[:total_num_tokens]

        spec_common_attn_metadata = CommonAttentionMetadata(
            query_start_loc=common_attn_metadata.query_start_loc,
            seq_lens=common_attn_metadata.seq_lens,
            query_start_loc_cpu=query_start_loc_cpu,
            seq_lens_cpu=common_attn_metadata.seq_lens_cpu,
            num_computed_tokens_cpu=common_attn_metadata.
            num_computed_tokens_cpu,
            num_reqs=common_attn_metadata.num_reqs,
            num_actual_tokens=total_num_tokens,
            max_query_len=new_query_len_per_req.max().item(),
            max_seq_len=common_attn_metadata.seq_lens_cpu.max().item(),
            block_table_tensor=common_attn_metadata.block_table_tensor,
            slot_mapping=common_attn_metadata.slot_mapping[token_indices],
            causal=True,
        )

        token_indices_to_sample = common_attn_metadata.query_start_loc[1:] - 1 \
            - num_rejected_tokens_gpu

        return spec_common_attn_metadata, token_indices, token_indices_to_sample

    def propose_tree(
        self,
        batch_size: int,
        # [num_tokens, vocab_size]
        logits: torch.Tensor,
        # [num_tokens]
        positions: torch.Tensor,
        # [num_tokens, hidden_size]
        hidden_states: torch.Tensor,
        common_attn_metadata: CommonAttentionMetadata,
    ) -> list[torch.Tensor]:
        tree_attn_metadata_builder = \
            self.runner.attn_groups[0][0].get_metadata_builder()
        assert isinstance(tree_attn_metadata_builder,
                          TreeAttentionMetadataBuilder)

        total_num_drafts = self.cu_drafts_per_level[0]
        level_num_drafts = total_num_drafts
        # Sample a draft token for each child at the tree root level.
        num_children = self.child_drafts_per_level[0]
        if num_children == 1:
            draft_token_ids = logits.argmax(dim=-1).view(batch_size, -1)
        else:
            draft_token_ids = torch.topk(logits, num_children,
                                         dim=-1).indices.view(batch_size, -1)
        draft_token_ids_list = [draft_token_ids]
        draft_hidden_states = hidden_states.view(batch_size, 1, -1)

        # Initialize empty tensors for concatenation with the level outputs.
        tree_input_ids = torch.empty(0,
                                     device=self.input_ids.device,
                                     dtype=self.input_ids.dtype)
        tree_positions = torch.empty(0,
                                     device=self.positions.device,
                                     dtype=self.positions.dtype)
        tree_hidden_states = torch.empty(0,
                                         device=self.hidden_states.device,
                                         dtype=self.hidden_states.dtype)
        # Precompute the draft token positions.
        flattened_draft_positions = (
            positions.view(batch_size, -1) +
            self.tree_draft_pos_offsets[:batch_size, :])
        tree_depth = len(self.cu_drafts_per_level)
        for level in range(tree_depth - 1):
            # Get draft positions for RoPE.
            draft_positions = positions + (level + 1)
            exceeds_max_model_len = (positions +
                                     total_num_drafts) >= self.max_model_len
            # Mask out the position ids that exceed the max model length.
            # Otherwise, we may get out-of-range error in RoPE.
            draft_positions = torch.where(
                exceeds_max_model_len,
                0,
                draft_positions,
            ).view(batch_size, -1)

            if level_num_drafts > 1:
                # Repeat the positions for each draft at this level.
                draft_positions = draft_positions.repeat_interleave(
                    level_num_drafts, dim=1)

            if num_children > 1:
                # Repeat draft hidden states for each child.
                draft_hidden_states = draft_hidden_states.repeat_interleave(
                    num_children, dim=1)

            # Concatenate the draft tokens, positions, and hidden states.
            tree_input_ids = torch.cat([tree_input_ids, draft_token_ids],
                                       dim=1)
            tree_positions = torch.cat([tree_positions, draft_positions],
                                       dim=1)
            tree_hidden_states = torch.cat(
                [tree_hidden_states, draft_hidden_states], dim=1)

            # Build new attention metadata for the next level of drafts.
            # This is necessary to support tree attention.
            query_len = total_num_drafts
            common_attn_metadata = replace(
                common_attn_metadata,
                query_start_loc=query_len * self.arange[:batch_size + 1],
                seq_lens=common_attn_metadata.seq_lens + level_num_drafts,
                num_actual_tokens=batch_size * query_len,
                max_query_len=query_len,
            )
            attn_metadata = tree_attn_metadata_builder.build_for_drafting(
                common_attn_metadata=common_attn_metadata,
                draft_index=level + 1,
            )

            # Apply new attention metadata to all layers.
            per_layer_attn_metadata = {}
            for layer_name in self.attn_layer_names:
                per_layer_attn_metadata[layer_name] = attn_metadata

            # Consider max model length.
            attn_metadata.max_seq_len = min(attn_metadata.max_seq_len,
                                            self.max_model_len)
            # For the requests that exceed the max model length, we set the
            # sequence length to 1 to minimize their overheads in attention.
            attn_metadata.seq_lens.masked_fill_(exceeds_max_model_len, 1)

            # Compute the slot mapping.
            query_positions = flattened_draft_positions[:, level:level +
                                                        query_len]
            block_numbers = query_positions // self.block_size
            block_ids = attn_metadata.block_table.gather(dim=1,
                                                         index=block_numbers)
            slot_mapping = (block_ids * self.block_size +
                            query_positions % self.block_size)
            # Mask out the slot mappings that exceed the max model length.
            # Otherwise, the KV cache will be inadvertently updated with the
            # padding tokens.
            slot_mapping[exceeds_max_model_len] = PADDING_SLOT_ID
            attn_metadata.slot_mapping = slot_mapping.view(-1)

            # Copy inputs to buffer for cudagraph.
            num_tokens = attn_metadata.num_actual_tokens
            input_ids = tree_input_ids.view(-1)
            self.input_ids[:num_tokens] = input_ids
            self.positions[:num_tokens] = tree_positions.view(-1)
            self.hidden_states[:num_tokens] = tree_hidden_states.view(
                num_tokens, -1)

            if self.use_cuda_graph and \
                    num_tokens <= self.cudagraph_batch_sizes[-1]:
                num_input_tokens = self.vllm_config.pad_for_cudagraph(
                    num_tokens)
            else:
                num_input_tokens = num_tokens
            # Run the model.
            with set_forward_context(per_layer_attn_metadata,
                                     self.vllm_config,
                                     num_tokens=num_input_tokens):
                last_hidden_states, hidden_states = self.model(
                    input_ids=self.input_ids[:num_input_tokens],
                    positions=self.positions[:num_input_tokens],
                    hidden_states=self.hidden_states[:num_input_tokens],
                    inputs_embeds=None,
                )

            # Get the output hidden states for the draft tokens.
            draft_hidden_states = hidden_states[:num_tokens].view(
                batch_size, query_len, -1)[:, -level_num_drafts:]
            draft_last_hidden_states = last_hidden_states[:num_tokens].view(
                batch_size, query_len, -1)[:, -level_num_drafts:]

            # Get the output logits for the draft tokens.
            logits = self.model.compute_logits(
                draft_last_hidden_states.reshape(batch_size * level_num_drafts,
                                                 -1))

            # Sample a draft token for each child at the next tree level.
            num_children = self.child_drafts_per_level[level + 1]
            if num_children == 1:
                draft_token_ids = logits.argmax(dim=-1).view(batch_size, -1)
            else:
                draft_token_ids = torch.topk(logits, num_children,
                                             dim=-1).indices.view(
                                                 batch_size, -1)
            draft_token_ids_list.append(draft_token_ids)

            # Update the # drafts counters for the next tree level.
            level_num_drafts = self.cu_drafts_per_level[level +
                                                        1] - total_num_drafts
            total_num_drafts = self.cu_drafts_per_level[level + 1]
        return draft_token_ids_list

    def prepare_inputs(
        self,
        common_attn_metadata: CommonAttentionMetadata,
        sampled_token_ids: list[list[int]],
        num_draft_tokens: list[int],
    ) -> tuple[CommonAttentionMetadata, torch.Tensor]:
        """
        This function is used to prepare the inputs for speculative decoding.
        It updates to the common_attn_metadata to account for the rejected
        tokens (and newly sampled tokens). It also returns the token indices
        of the tokens that should be fed to the speculator.
        """
        # E.g.
        #  common_attn_metadata.query_start_loc{_cpu}:
        #       [0, q1, q1 + q2, q1 + q2 + q3]
        #  common_attn_metadata.seq_lens{_cpu}: [s1, s2, s3]
        #  num_rejected_tokens: [n1, n2, n3]
        # This function computes the intermediate values:
        #  num_tokens_per_req: [q1 - n1, q2 - n2, q3 - n3]
        # And returns:
        #  common_attn_metadata.query_start_loc{_cpu}:
        #       [0, q1 - n1, q1 + q2 - n1 - n2, q1 + q2 + q3 - n1 - n2 - n3]
        #  common_attn_metadata.seq_lens{_cpu}:
        #       [s1 - n1 + 1, s2 - n2 + 1, s3 - n3 + 1]
        #  token_indices: [0, 1, ..., q1 - n1 - 1,
        #                 q1, q1 + 1, ..., q1 + q2 - n2 - 1,
        #                 q1 + q2, q1 + q2 + 1, ..., q1 + q2 + q3 - n3 - 1]

        num_rejected_tokens = [
            n + 1 - len(sampled_token_ids[i]) if n > 0 else 0
            for i, n in enumerate(num_draft_tokens)
        ]
        num_rejected_tokens = torch.tensor(num_rejected_tokens,
                                           dtype=torch.int32)

        device = common_attn_metadata.query_start_loc.device
        query_start_loc_cpu = common_attn_metadata.query_start_loc_cpu
        new_seq_lens_cpu = common_attn_metadata.seq_lens_cpu \
            - num_rejected_tokens

        # [0, q1, q1 + q2, q1 + q2 + q3] -> [q1, q2, q3]
        new_query_len_per_req = (query_start_loc_cpu[1:] -
                                 query_start_loc_cpu[:-1])
        # [q1, q2, q3] -> [q1 - n1, q2 - n2, q3 - n3]
        new_num_tokens_per_req = new_query_len_per_req - num_rejected_tokens
        new_num_tokens_per_req_np = new_num_tokens_per_req.numpy()

        # [q1 - n1, q2 - n2, q3 - n3] ->
        # [0, q1 - n1, q1 + q2 - n1 - n2, q1 + q2 + q3 - n1 - n2 - n3]
        new_query_start_loc_cpu = torch.zeros(
            query_start_loc_cpu.shape,
            dtype=torch.int32,
            pin_memory=is_pin_memory_available())
        new_query_start_loc_np = new_query_start_loc_cpu.numpy()
        np.cumsum(new_num_tokens_per_req_np, out=new_query_start_loc_np[1:])

        total_num_tokens = new_query_start_loc_np[-1]
        # Example assuming num_tokens_per_req_np = [2, 4, 3]
        # this implies that `new_query_start_locs` is:
        # [0, 2, 6, 9] ->
        # [0, 0, 2, 2, 2, 2, 6, 6, 6]
        #  _r1_  ____r2____  ___r3__
        new_query_start_locs_expanded = np.repeat(new_query_start_loc_np[:-1],
                                                  new_num_tokens_per_req_np)
        # [0, 1, 2, 3, 4, 5, 6, 7, 8] ->
        # [0, 1, 0, 1, 2, 3, 0, 1, 2]
        #  _r1_  ____r2____  ___r3__
        token_offests = self.token_arange_np[:total_num_tokens] \
            - new_query_start_locs_expanded

        # Expand starting positions to match token pattern
        # [0, q1, q1 + q2] ->
        # [0, 0, q1, q1, q1, q1, q1 + q2, q1 + q2, q1 + q2]
        #  _r1_  _____r2_______  ___________r3____________
        old_query_start_locs_expanded = np.repeat(
            query_start_loc_cpu[:-1].numpy(), new_num_tokens_per_req_np)
        # Final token indices are:
        # [0, 1,                                // req 1
        #  q1 + 0, q1 + 1, q1 + 2, q1 + 3,       // req 2
        #  q1 + q2 + 0, q1 + q2 + 1, q1 + q2 + 2] // req 3
        token_indices_np = token_offests + old_query_start_locs_expanded
        token_indices = torch.from_numpy(token_indices_np).to(
            device, non_blocking=True)

        spec_common_attn_metadata = CommonAttentionMetadata(
            query_start_loc=new_query_start_loc_cpu.to(device,
                                                       non_blocking=True),
            seq_lens=new_seq_lens_cpu.to(device, non_blocking=True),
            query_start_loc_cpu=new_query_start_loc_cpu,
            seq_lens_cpu=new_seq_lens_cpu,
            num_computed_tokens_cpu=common_attn_metadata.
            num_computed_tokens_cpu,
            num_reqs=common_attn_metadata.num_reqs,
            num_actual_tokens=total_num_tokens,
            max_query_len=new_query_len_per_req.max().item(),
            max_seq_len=new_seq_lens_cpu.max().item(),
            block_table_tensor=common_attn_metadata.block_table_tensor,
            slot_mapping=common_attn_metadata.slot_mapping[token_indices],
            causal=True,
        )

        return spec_common_attn_metadata, token_indices

    def load_model(self, target_model: nn.Module) -> None:
        draft_model_config = \
            self.vllm_config.speculative_config.draft_model_config
        target_attn_layer_names = set(
            get_layers_from_vllm_config(self.vllm_config, Attention).keys())

        from vllm.compilation.backends import set_model_tag
        with set_model_tag("eagle_head"):
            self.model = get_model(vllm_config=self.vllm_config,
                                   model_config=draft_model_config)

        draft_attn_layer_names = (
            get_layers_from_vllm_config(self.vllm_config, Attention).keys() -
            target_attn_layer_names)

        self.attn_layer_names = list(draft_attn_layer_names)

        if supports_multimodal(target_model):
            # handle multimodality
            self.model.config.image_token_index = (
                target_model.config.image_token_index)
            target_language_model = target_model.get_language_model()
        else:
            target_language_model = target_model
        # share embed_tokens with the target model if needed
        if get_pp_group().world_size == 1:
            if hasattr(target_language_model.model, 'embed_tokens'):
                target_embed_tokens = target_language_model.model.embed_tokens
            elif hasattr(target_language_model.model, 'embedding'):
                target_embed_tokens = target_language_model.model.embedding
            else:
                raise AttributeError(
                    "Target model does not have 'embed_tokens' or 'embedding' "
                    "attribute")

            # Check if shapes match and we found the embedding
            eagle_shape = self.model.model.embed_tokens.weight.shape
            target_shape = target_embed_tokens.weight.shape
            if eagle_shape == target_shape:
                logger.info(
                    "Assuming the EAGLE head shares the same vocab embedding"
                    " with the target model.")
                del self.model.model.embed_tokens
                self.model.model.embed_tokens = target_embed_tokens
            else:
                logger.info(
                    "The EAGLE head's vocab embedding will be loaded separately"
                    " from the target model.")
        else:
            logger.info(
                "The EAGLE head's vocab embedding will be loaded separately"
                " from the target model.")

        # share lm_head with the target model if needed
        # some model definition do not define lm_head explicitly
        # and reuse embed_tokens for lm_head, e.g., CohereForCausalLM
        if self.vllm_config.speculative_config.method != "eagle3":
            if hasattr(target_language_model, "lm_head"):
                logger.info(
                    "Loading EAGLE LM head weights from the target model.")
                self.model.lm_head = target_language_model.lm_head
        else:
            if (hasattr(self.model, "lm_head")
                    and hasattr(target_language_model, "lm_head")
                    and self.model.lm_head.weight.shape
                    == target_language_model.lm_head.weight.shape):
                logger.info("Assuming the EAGLE head shares the same lm_head"
                            " with the target model.")
                del self.model.lm_head
                self.model.lm_head = target_language_model.lm_head
            else:
                logger.info(
                    "The EAGLE head's lm_head will be loaded separately"
                    " from the target model.")

    @torch.inference_mode()
    def dummy_run(
        self,
        num_tokens: int,
    ) -> None:
        with set_forward_context(None, self.vllm_config,
                                 num_tokens=num_tokens):
            if self.is_multimodal_model:
                input_ids = None
                inputs_embeds = self.inputs_embeds[:num_tokens]
            else:
                input_ids = self.input_ids[:num_tokens]
                inputs_embeds = None

            self.model(
                input_ids=input_ids,
                positions=self.positions[:num_tokens],
                hidden_states=self.hidden_states[:num_tokens],
                inputs_embeds=inputs_embeds,
            )

    def _get_attention_metadata_builder(
            self) -> list[AttentionMetadataBuilder]:
        """Find and return the attention metadata builders for EAGLE layers.
        
        Returns:
            The metadata builders for EAGLE layers.
            
        Raises:
            AssertionError: If no metadata builders are found for EAGLE layers.
        """
        builder = None
        chosen_layer = self.attn_layer_names[0]

        for kv_cache_group in self.runner.attn_groups:
            for attn_group in kv_cache_group:
                if chosen_layer in attn_group.layer_names:
                    builder = attn_group.get_metadata_builder()
                    break
            if builder is not None:
                break

        assert builder is not None, (
            "Failed to find attention metadata builder for EAGLE layers.")
        return builder

    def validate_same_kv_cache_group(self,
                                     kv_cache_config: KVCacheConfig) -> None:
        """
        Validate that all eagle layers belong to the same KVCacheGroup.
        Need this assumption to ensure all eagle layers can use the
        same AttentionMetadata.
        May extend to multiple AttentionMetadata in the future.
        """
        kv_cache_groups: dict[str, int] = {}
        for id, kv_cache_group in enumerate(kv_cache_config.kv_cache_groups):
            for layer_name in kv_cache_group.layer_names:
                kv_cache_groups[layer_name] = id
        assert len(
            set([
                kv_cache_groups[layer_name]
                for layer_name in self.attn_layer_names
            ])
        ) == 1, "All eagle layers should belong to the same kv cache group"


class CudaGraphArgs(TypedDict):
    cudagraph_runtime_mode: CUDAGraphMode
    batch_descriptor: BatchDescriptor


class EagleProposer(SpecDecodeBaseProposer):

    def __init__(
        self,
        vllm_config: VllmConfig,
        device: torch.device,
        runner=None,
    ):
        super().__init__(vllm_config,
                         device,
                         pass_hidden_states_to_model=True,
                         pass_cudagraph_args_to_forward_ctx=False,
                         one_extra_forward_pass=False,
                         drop_first_drafted_tokens=False,
                         runner=runner)


# NOTE(woosuk): Currently, the below code is not used and we always use argmax
# to sample the draft tokens. We will use this after we find a way to manage
# the draft prob tensor.
# Refer to https://github.com/vllm-project/vllm/pull/16899 for the details.
# FIXME(woosuk): The logic here is duplicated with the main sampling code.
# We should refactor this to reuse the same sampling implementation.
def compute_probs_and_sample_next_token(
    logits: torch.Tensor,
    sampling_metadata: SamplingMetadata,
) -> tuple[torch.Tensor, torch.Tensor]:
    if sampling_metadata.all_greedy:
        # For greedy requests, draft_probs is not used in rejection sampling.
        # Therefore, we can just return the logits.
        probs = logits
        next_token_ids = logits.argmax(dim=-1)
        return next_token_ids, probs

    is_greedy = sampling_metadata.temperature == -1
    temperature = torch.where(is_greedy, 1.0, sampling_metadata.temperature)
    logits.div_(temperature.view(-1, 1))
    probs = logits.softmax(dim=-1, dtype=torch.float32)

    # NOTE(woosuk): Currently, we ignore most of the sampling parameters in
    # generating the draft tokens. We only use the temperature. While this
    # could degrade the acceptance rate, it does not affect the distribution
    # of the generated tokens after rejection sampling.

    # TODO(woosuk): Consider seeds.
    q = torch.empty_like(probs)
    q.exponential_()
    # NOTE(woosuk): We shouldn't use `probs.div_(q)` because the draft_probs
    # will be used later for rejection sampling.
    next_token_ids = probs.div(q).argmax(dim=-1).view(-1)
    if not sampling_metadata.all_random:
        greedy_token_ids = probs.argmax(dim=-1)
        next_token_ids = torch.where(
            is_greedy,
            greedy_token_ids,
            next_token_ids,
        )
    return next_token_ids, probs<|MERGE_RESOLUTION|>--- conflicted
+++ resolved
@@ -182,18 +182,9 @@
             target_hidden_states = self.model.combine_hidden_states(
                 target_hidden_states)
             assert target_hidden_states.shape[-1] == self.hidden_size
-<<<<<<< HEAD
 
         self.set_input_ids_first_pass(target_token_ids, next_token_ids,
                                       num_tokens, last_token_indices)
-=======
-        # Shift the input ids by one token.
-        # E.g., [a1, b1, b2, c1, c2, c3] -> [b1, b2, c1, c2, c3, c3]
-        self.input_ids[:num_tokens - 1] = target_token_ids[1:]
-        # Replace the last token with the next token.
-        # E.g., [b1, b2, c1, c2, c3, c3] -> [a2, b2, b3, c2, c3, c4]
-        self.input_ids[last_token_indices] = next_token_ids
->>>>>>> 755ed7b0
 
         assert self.runner is not None
 
@@ -236,7 +227,6 @@
             inputs_embeds = None
             input_ids = self.input_ids[:num_input_tokens]
 
-<<<<<<< HEAD
         model_kwargs = {
             "input_ids": input_ids,
             "positions": self.positions[:num_input_tokens],
@@ -257,19 +247,6 @@
         with set_forward_context(**forward_ctx_kwargs):
             ret_hidden_states = self.model(**model_kwargs)
             if not self.model_returns_tuple():
-=======
-        with set_forward_context(per_layer_attn_metadata,
-                                 self.vllm_config,
-                                 num_tokens=num_input_tokens):
-            ret_hidden_states = self.model(
-                input_ids=input_ids,
-                positions=self.positions[:num_input_tokens],
-                hidden_states=self.hidden_states[:num_input_tokens],
-                inputs_embeds=inputs_embeds,
-            )
-            if self.method in ("deepseek_mtp", "ernie_mtp", "qwen3_next_mtp",
-                               "longcat_flash_mtp"):
->>>>>>> 755ed7b0
                 last_hidden_states = ret_hidden_states
                 hidden_states = last_hidden_states
             else:
@@ -283,6 +260,8 @@
             return draft_token_ids.view(-1, 1)
 
         positions = target_positions[last_token_indices]
+
+        # NOTE(Tomas): What is the intention of this ifelse?
         if self.method in ("deepseek_mtp", "ernie_mtp", "longcat_flash_mtp"):
             hidden_states = self.hidden_states[last_token_indices]
         else:
@@ -392,7 +371,6 @@
                 input_ids = self.input_ids[:input_batch_size]
 
             # Run the model.
-<<<<<<< HEAD
             model_kwargs = {
                 "input_ids": input_ids,
                 "positions": self.positions[:input_batch_size],
@@ -415,19 +393,6 @@
             with set_forward_context(**forward_ctx_kwargs):
                 ret_hidden_states = self.model(**model_kwargs)
                 if not self.model_returns_tuple():
-=======
-            with set_forward_context(per_layer_attn_metadata,
-                                     self.vllm_config,
-                                     num_tokens=input_batch_size):
-                ret_hidden_states = self.model(
-                    input_ids=input_ids,
-                    positions=self.positions[:input_batch_size],
-                    hidden_states=self.hidden_states[:input_batch_size],
-                    inputs_embeds=inputs_embeds,
-                )
-                if self.method in ("deepseek_mtp", "ernie_mtp",
-                                   "qwen3_next_mtp", "longcat_flash_mtp"):
->>>>>>> 755ed7b0
                     last_hidden_states = ret_hidden_states
                     hidden_states = ret_hidden_states
                 else:
@@ -456,7 +421,8 @@
 
     def model_returns_tuple(self) -> bool:
         return self.method not in ("deepseek_mtp", "ernie_mtp",
-                                   "qwen3_next_mtp", "draft_model")
+                                   "qwen3_next_mtp", "draft_model",
+                                   "longcat_flash_mtp")
 
     def decoding_cudagraph_args(self, num_tokens: int) -> "CudaGraphArgs":
         batch_descriptor = BatchDescriptor(num_tokens=num_tokens,
