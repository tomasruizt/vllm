--- conflicted
+++ resolved
@@ -4,11 +4,7 @@
 from abc import ABC, abstractmethod
 from dataclasses import replace
 from importlib.util import find_spec
-<<<<<<< HEAD
-from typing import Optional, Protocol, TypedDict
-=======
-from typing import Optional
->>>>>>> fed8a9b1
+from typing import Optional, TypedDict
 
 import numpy as np
 import torch
@@ -43,22 +39,7 @@
 PADDING_SLOT_ID = -1
 
 
-<<<<<<< HEAD
-class EagleAttentionMetadata(Protocol):
-    # Required attributes
-    num_actual_tokens: int
-    max_query_len: int
-    query_start_loc: torch.Tensor
-    max_seq_len: int
-    seq_lens: torch.Tensor
-    block_table: torch.Tensor
-    slot_mapping: torch.Tensor
-
-
 class SpecDecodeBaseProposer(ABC):
-=======
-class EagleProposer:
->>>>>>> fed8a9b1
 
     def __init__(
         self,
@@ -559,8 +540,6 @@
                 "decoding with num_speculative_tokens > 1: "
                 f"{type(attn_metadata)}. Supported types are: "
                 f"{self.allowed_attn_types}")
-<<<<<<< HEAD
-=======
 
         # Generate the remaining draft tokens.
         draft_token_ids_list = [draft_token_ids]
@@ -576,7 +555,7 @@
         common_attn_metadata.query_start_loc = self.arange[:batch_size + 1]
         common_attn_metadata.query_start_loc_cpu = torch.from_numpy(
             self.token_arange_np[:batch_size + 1]).clone()
-        for token_index in range(self.num_speculative_tokens - 1):
+        for token_index in range(self.num_forward_passes - 1):
             # Update the inputs.
             # cast to int32 is crucial when eagle model is compiled.
             # tensor.argmax() returns int64 by default.
@@ -624,193 +603,6 @@
             attn_metadata = builder.build_for_drafting(
                 common_attn_metadata=common_attn_metadata,
                 draft_index=token_index + 1)
-            for layer_name in self.attn_layer_names:
-                per_layer_attn_metadata[layer_name] = attn_metadata
-
-            # copy inputs to buffer for cudagraph
-            self.input_ids[:batch_size] = input_ids
-            self.positions[:batch_size] = clamped_positions
-            self.hidden_states[:batch_size] = hidden_states
-            if self.is_multimodal_model:
-                inputs_embeds = self.model.get_input_embeddings(input_ids)
-                self.inputs_embeds[:batch_size] = inputs_embeds
-                inputs_embeds = self.inputs_embeds[:input_batch_size]
-                input_ids = None
-            else:
-                inputs_embeds = None
-                input_ids = self.input_ids[:input_batch_size]
-
-            # Run the model.
-            with set_forward_context(per_layer_attn_metadata,
-                                     self.vllm_config,
-                                     num_tokens=input_batch_size):
-                ret_hidden_states = self.model(
-                    input_ids=input_ids,
-                    positions=self.positions[:input_batch_size],
-                    hidden_states=self.hidden_states[:input_batch_size],
-                    inputs_embeds=inputs_embeds,
-                )
-                if self.method in ("deepseek_mtp", "ernie_mtp",
-                                   "qwen3_next_mtp"):
-                    last_hidden_states = ret_hidden_states
-                    hidden_states = ret_hidden_states
-                else:
-                    last_hidden_states, hidden_states = ret_hidden_states
-            hidden_states = hidden_states[:batch_size]
-            logits = self.model.compute_logits(last_hidden_states[:batch_size])
-            draft_token_ids = logits.argmax(dim=-1)
-            draft_token_ids_list.append(draft_token_ids)
-
-        # [batch_size, num_speculative_tokens]
-        draft_token_ids = torch.stack(draft_token_ids_list, dim=1)
-        return draft_token_ids
-
-    def prepare_next_token_ids_cpu(
-            self, sampled_token_ids: list[list[int]],
-            requests: dict[str,
-                           CachedRequestState], gpu_input_batch: InputBatch,
-            num_scheduled_tokens: dict[str, int]) -> torch.Tensor:
-        """
-        This function is used to prepare the inputs for speculative decoding.
-        It calculates the next token ids for each request based on the sampled
-        token ids from the CPU. If a request has no sampled token ids (e.g.,
-        during the initial decoding steps), it falls back to using the request
-        state to get the next token id.
-        """
-        req_ids = gpu_input_batch.req_ids
-        next_token_ids: list[int] = []
-        for i, token_ids in enumerate(sampled_token_ids):
-            if token_ids:
-                # Common case.
-                next_token_id = token_ids[-1]
-            else:
-                # Partial prefill (rare case).
-                # Get the next token id from the request state.
-                req_id = req_ids[i]
-                req_state = requests[req_id]
-                seq_len = (req_state.num_computed_tokens +
-                           num_scheduled_tokens[req_id])
-                next_token_id = req_state.get_token_id(seq_len)
-            next_token_ids.append(next_token_id)
-        next_token_ids = torch.tensor(next_token_ids,
-                                      dtype=torch.int32,
-                                      device=self.input_ids.device)
-        return next_token_ids
-
-    def prepare_next_token_ids_padded(self,
-                               common_attn_metadata: CommonAttentionMetadata,
-                               sampled_token_ids: torch.Tensor,
-                               requests: dict[str, CachedRequestState],
-                               gpu_input_batch: InputBatch,
-                               discard_request_indices: torch.Tensor,
-                               num_discarded_requests: int) -> \
-                                tuple[torch.Tensor, torch.Tensor]:
-        """
-        This function is used to prepare the inputs for speculative decoding.
-        It calculates the next token ids and the number of valid sampled tokens
-        for each request, considering the "discarded" requests whose next token
-        is not sampled and comes from `request.get_token_id()` instead.
-        It also accounts for the rejected tokens in `sampled_token_ids`.
-        This function must use device functions to operate on the inputs, and
-        should not introduce any blocking CPU-GPU synchronization.
-        """
-        # TODO(Ben): Combine this into a custom fused kernel
-
-        # Precompute get_token_id for when there is no valid next token
-        num_reqs = gpu_input_batch.num_reqs
-        self.backup_next_token_ids.np[:num_reqs] = np.array([
-            requests[gpu_input_batch.req_ids[i]].get_token_id(
-                common_attn_metadata.seq_lens_cpu[i].item())
-            for i in range(num_reqs)
-        ])
-        self.backup_next_token_ids.copy_to_gpu(num_reqs)
-
-        # Mask out the sampled tokens indices that should not be sampled.
-        discard_sampled_tokens_req_indices = \
-            discard_request_indices[:num_discarded_requests]
-
-        valid_sampled_token_ids_gpu = sampled_token_ids.clone()
-        valid_sampled_token_ids_gpu.index_fill_(
-            0, discard_sampled_tokens_req_indices, -1)
-
-        # Generate a mask for all valid tokens within those requests
-        max_gen_len = sampled_token_ids.shape[-1]
-        if max_gen_len == 1:
-            valid_mask = torch.ones_like(valid_sampled_token_ids_gpu,
-                                         dtype=torch.bool)
-        else:
-            valid_mask = (
-                (valid_sampled_token_ids_gpu != -1) &
-                (valid_sampled_token_ids_gpu < gpu_input_batch.vocab_size))
-
-        # Count the number of valid tokens in each request
-        valid_sampled_tokens_count = valid_mask.sum(dim=1)
->>>>>>> fed8a9b1
-
-        # Generate the remaining draft tokens.
-        draft_token_ids_list = [draft_token_ids]
-
-        if self.use_cuda_graph and \
-                batch_size <= self.cudagraph_batch_sizes[-1]:
-            input_batch_size = self.vllm_config.pad_for_cudagraph(batch_size)
-        else:
-            input_batch_size = batch_size
-
-        common_attn_metadata.num_actual_tokens = batch_size
-        common_attn_metadata.max_query_len = 1
-        common_attn_metadata.query_start_loc = self.arange[:batch_size + 1]
-        common_attn_metadata.query_start_loc_cpu = torch.from_numpy(
-            self.token_arange_np[:batch_size + 1]).clone()
-        for token_index in range(self.num_forward_passes - 1):
-            # Update the inputs.
-            # cast to int32 is crucial when eagle model is compiled.
-            # tensor.argmax() returns int64 by default.
-            input_ids = draft_token_ids_list[-1].int()
-            positions += 1
-
-            # NOTE(woosuk): We should handle the case where the draft model
-            # generates tokens beyond the max model length. Since it is complex
-            # to remove such requests from the batch, we keep them in the batch
-            # but adjust the position ids and slot mappings to avoid the
-            # out-of-range access during the model execution. The draft tokens
-            # generated with this adjustment should be ignored.
-            exceeds_max_model_len = positions >= self.max_model_len
-            # Mask out the position ids that exceed the max model length.
-            # Otherwise, we may get out-of-range error in RoPE.
-            clamped_positions = torch.where(exceeds_max_model_len, 0,
-                                            positions)
-
-            # Increment the sequence lengths.
-            common_attn_metadata.seq_lens += 1
-            common_attn_metadata.seq_lens_cpu += 1
-            # For the requests that exceed the max model length, we set the
-            # sequence length to 1 to minimize their overheads in attention.
-            common_attn_metadata.seq_lens.masked_fill_(exceeds_max_model_len,
-                                                       1)
-
-            common_attn_metadata.num_computed_tokens_cpu = \
-                common_attn_metadata.seq_lens_cpu - 1
-
-            # Compute the slot mapping.
-            block_numbers = clamped_positions // self.block_size
-            block_ids = common_attn_metadata.block_table_tensor.gather(
-                dim=1, index=block_numbers.view(-1, 1))
-            block_ids = block_ids.view(-1)
-            common_attn_metadata.slot_mapping = (
-                block_ids * self.block_size +
-                clamped_positions % self.block_size)
-            # Mask out the slot mappings that exceed the max model length.
-            # Otherwise, the KV cache will be inadvertently updated with the
-            # padding tokens.
-            common_attn_metadata.slot_mapping.masked_fill_(
-                exceeds_max_model_len, PADDING_SLOT_ID)
-
-            # Rebuild attention metadata
-            attn_metadata_builder = \
-                self.runner.attn_groups[0][0].metadata_builders[ubatch_id]
-            attn_metadata = attn_metadata_builder\
-                .build_for_drafting(common_attn_metadata=common_attn_metadata,
-                                draft_index=token_index + 1)
             for layer_name in self.attn_layer_names:
                 per_layer_attn_metadata[layer_name] = attn_metadata
 
@@ -1055,6 +847,31 @@
             batch_descriptor=batch_descriptor,
         )
 
+    def _get_attention_metadata_builder(
+            self) -> list[AttentionMetadataBuilder]:
+        """Find and return the attention metadata builders for EAGLE layers.
+        
+        Returns:
+            The metadata builders for EAGLE layers.
+            
+        Raises:
+            AssertionError: If no metadata builders are found for EAGLE layers.
+        """
+        builder = None
+        chosen_layer = self.attn_layer_names[0]
+
+        for kv_cache_group in self.runner.attn_groups:
+            for attn_group in kv_cache_group:
+                if chosen_layer in attn_group.layer_names:
+                    builder = attn_group.get_metadata_builder()
+                    break
+            if builder is not None:
+                break
+
+        assert builder is not None, (
+            "Failed to find attention metadata builder for EAGLE layers.")
+        return builder
+
 
 class CudaGraphArgs(TypedDict):
     cudagraph_runtime_mode: CUDAGraphMode
@@ -1132,12 +949,6 @@
         # share lm_head with the target model if needed
         # some model definition do not define lm_head explicitly
         # and reuse embed_tokens for lm_head, e.g., CohereForCausalLM
-<<<<<<< HEAD
-        if self.vllm_config.speculative_config.method != "eagle3" and \
-                hasattr(target_language_model, "lm_head"):
-            logger.info("Loading EAGLE LM head weights from the target model.")
-            self.model.lm_head = target_language_model.lm_head  # type: ignore
-=======
         if self.vllm_config.speculative_config.method != "eagle3":
             if hasattr(target_language_model, "lm_head"):
                 logger.info(
@@ -1156,7 +967,6 @@
                 logger.info(
                     "The EAGLE head's lm_head will be loaded separately"
                     " from the target model.")
->>>>>>> fed8a9b1
 
     @torch.inference_mode()
     def dummy_run(
@@ -1179,31 +989,6 @@
                 hidden_states=self.hidden_states[:num_tokens],
                 inputs_embeds=inputs_embeds,
             )
-
-    def _get_attention_metadata_builder(
-            self) -> list[AttentionMetadataBuilder]:
-        """Find and return the attention metadata builders for EAGLE layers.
-        
-        Returns:
-            The metadata builders for EAGLE layers.
-            
-        Raises:
-            AssertionError: If no metadata builders are found for EAGLE layers.
-        """
-        builder = None
-        chosen_layer = self.attn_layer_names[0]
-
-        for kv_cache_group in self.runner.attn_groups:
-            for attn_group in kv_cache_group:
-                if chosen_layer in attn_group.layer_names:
-                    builder = attn_group.get_metadata_builder()
-                    break
-            if builder is not None:
-                break
-
-        assert builder is not None, (
-            "Failed to find attention metadata builder for EAGLE layers.")
-        return builder
 
     def validate_same_kv_cache_group(self,
                                      kv_cache_config: KVCacheConfig) -> None:
