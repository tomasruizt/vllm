# SPDX-License-Identifier: Apache-2.0
# SPDX-FileCopyrightText: Copyright contributors to the vLLM project
import ast
from dataclasses import replace
from importlib.util import find_spec
from typing import Optional, Protocol

import numpy as np
import torch
import torch.nn as nn

from vllm.attention.layer import Attention
from vllm.config import (CompilationLevel, VllmConfig,
                         get_layers_from_vllm_config)
from vllm.distributed.parallel_state import get_pp_group
from vllm.forward_context import set_forward_context
from vllm.logger import init_logger
from vllm.model_executor.model_loader import get_model
from vllm.model_executor.models import supports_multimodal
from vllm.model_executor.models.llama_eagle3 import Eagle3LlamaForCausalLM
from vllm.platforms import current_platform
from vllm.utils import is_pin_memory_available
from vllm.v1.attention.backends.flash_attn import FlashAttentionMetadata
from vllm.v1.attention.backends.tree_attn import (TreeAttentionMetadata,
                                                  TreeAttentionMetadataBuilder)
from vllm.v1.attention.backends.triton_attn import TritonAttentionMetadata
from vllm.v1.attention.backends.utils import CommonAttentionMetadata
from vllm.v1.kv_cache_interface import KVCacheConfig
from vllm.v1.sample.metadata import SamplingMetadata
from vllm.v1.spec_decode.metadata import SpecDecodeMetadata
from vllm.v1.utils import CpuGpuBuffer
from vllm.v1.worker.gpu_input_batch import CachedRequestState, InputBatch
from vllm.v1.worker.ubatching import dbo_current_ubatch_id

logger = init_logger(__name__)

PADDING_SLOT_ID = -1


class EagleAttentionMetadata(Protocol):
    # Required attributes
    num_actual_tokens: int
    max_query_len: int
    query_start_loc: torch.Tensor
    max_seq_len: int
    seq_lens: torch.Tensor
    block_table: torch.Tensor
    slot_mapping: torch.Tensor


class SpecDecodeBaseProposer:

    def __init__(
        self,
        vllm_config: VllmConfig,
        device: torch.device,
        runner=None,
    ):
        self.vllm_config = vllm_config
        self.speculative_config = vllm_config.speculative_config
        self.draft_model_config = self.speculative_config.draft_model_config
        self.method = self.speculative_config.method

        self.runner = runner
        self.dtype = vllm_config.model_config.dtype
        self.max_model_len = vllm_config.model_config.max_model_len
        self.block_size = vllm_config.cache_config.block_size
        self.num_speculative_tokens = (
            self.speculative_config.num_speculative_tokens)
        self.max_num_tokens = (
            vllm_config.scheduler_config.max_num_batched_tokens)
        self.token_arange_np = np.arange(self.max_num_tokens)

        self.is_multimodal_model = vllm_config.model_config \
            .is_multimodal_model

        self.use_cuda_graph = (self.vllm_config.compilation_config.level
                               == CompilationLevel.PIECEWISE and
                               not self.vllm_config.model_config.enforce_eager)
        self.cudagraph_batch_sizes = list(
            reversed(
                self.vllm_config.compilation_config.cudagraph_capture_sizes))

        # persistent buffers for cuda graph
        self.input_ids = torch.zeros(self.max_num_tokens,
                                     dtype=torch.int32,
                                     device=device)
        self.positions = torch.zeros(self.max_num_tokens,
                                     dtype=torch.int64,
                                     device=device)

<<<<<<< HEAD
        self.max_batch_size = vllm_config.scheduler_config.max_num_seqs
        self.arange = torch.arange(
            # We need +1 here because the arange is used to set query_start_loc,
            # which has one more element than batch_size.
            self.max_batch_size + 1,
            device=device,
            dtype=torch.int32,
        )
=======
        # We need +1 here because the arange is used to set query_start_loc,
        # which has one more element than batch_size.
        max_batch_size = vllm_config.scheduler_config.max_num_seqs
        max_num_slots_for_arange = max(max_batch_size + 1, self.max_num_tokens)
        self.arange = torch.arange(max_num_slots_for_arange,
                                   device=device,
                                   dtype=torch.int32)
>>>>>>> fbd6523a


class EagleProposer(SpecDecodeBaseProposer):

    def __init__(
        self,
        vllm_config: VllmConfig,
        device: torch.device,
        runner=None,
    ):
        super().__init__(vllm_config, device, runner)
        # We need to get the hidden size from the draft model config because
        # the draft model's hidden size can be different from the target model's
        # hidden size (e.g., Llama 3.3 70B).
        self.hidden_size = self.draft_model_config.get_hidden_size()
        self.hidden_states = torch.zeros(
            (self.max_num_tokens, self.hidden_size),
            dtype=self.dtype,
            device=device)

        self.inputs_embeds = torch.zeros(
            (self.max_num_tokens, self.hidden_size),
            dtype=self.dtype,
            device=device)

        self.backup_next_token_ids = CpuGpuBuffer(
            max_batch_size,
            dtype=torch.int32,
            pin_memory=is_pin_memory_available(),
            device=device,
            with_numpy=True)

        # Determine allowed attention backends once during initialization.
        self.allowed_attn_types: tuple[type[EagleAttentionMetadata], ...]
        if current_platform.is_rocm():
            rocm_types = [TritonAttentionMetadata, FlashAttentionMetadata]
            # vllm.v1.attention.backends.rocm_aiter_fa is an optional backend
            if find_spec("vllm.v1.attention.backends.rocm_aiter_fa"):
                from vllm.v1.attention.backends.rocm_aiter_fa import (
                    AiterFlashAttentionMetadata)
                rocm_types.append(AiterFlashAttentionMetadata)
            self.allowed_attn_types = tuple(rocm_types)
        else:
            self.allowed_attn_types = (FlashAttentionMetadata,
                                       TreeAttentionMetadata)

        # Parse the speculative token tree.
        spec_token_tree = self.speculative_config.speculative_token_tree
        self.tree_choices: list[tuple[int,
                                      ...]] = ast.literal_eval(spec_token_tree)
        tree_depth = len(self.tree_choices[-1])
        # Precompute per-level properties of the tree.
        num_drafts_per_level = [0] * tree_depth
        for node in self.tree_choices:
            num_drafts_per_level[len(node) - 1] += 1
        self.cu_drafts_per_level = [num_drafts_per_level[0]]
        self.child_drafts_per_level = [num_drafts_per_level[0]]
        for level in range(1, tree_depth):
            self.cu_drafts_per_level.append(self.cu_drafts_per_level[-1] +
                                            num_drafts_per_level[level])
            self.child_drafts_per_level.append(num_drafts_per_level[level] //
                                               num_drafts_per_level[level - 1])
        # Precompute draft position offsets in flattened tree.
        self.tree_draft_pos_offsets = torch.arange(
            1,
            len(self.tree_choices) + 1,
            device=device,
            dtype=torch.int32,
        ).repeat(self.max_batch_size, 1)

    def propose(
        self,
        # [num_tokens]
        target_token_ids: torch.Tensor,
        # [num_tokens]
        target_positions: torch.Tensor,
        # [num_tokens, hidden_size]
        target_hidden_states: torch.Tensor,
        # [batch_size]
        next_token_ids: torch.Tensor,
        last_token_indices: Optional[torch.Tensor],
        common_attn_metadata: CommonAttentionMetadata,
        sampling_metadata: SamplingMetadata,
        mm_embeds: Optional[list[torch.Tensor]] = None,
    ) -> torch.Tensor:
        num_tokens = target_token_ids.shape[0]
        batch_size = next_token_ids.shape[0]

        if last_token_indices is None:
            last_token_indices = common_attn_metadata.query_start_loc[1:] - 1

        if self.method == "eagle3":
            assert isinstance(self.model, Eagle3LlamaForCausalLM)
            target_hidden_states = self.model.combine_hidden_states(
                target_hidden_states)
            assert target_hidden_states.shape[-1] == self.hidden_size

        # Shift the input ids by one token.
        # E.g., [a1, b1, b2, c1, c2, c3] -> [b1, b2, c1, c2, c3, c3]
        self.input_ids[:num_tokens - 1] = target_token_ids[1:]
        # Replace the last token with the next token.
        # E.g., [b1, b2, c1, c2, c3, c3] -> [a2, b2, b3, c2, c3, c4]
        self.input_ids[last_token_indices] = next_token_ids

        assert self.runner is not None

        # FIXME: need to consider multiple kv_cache_groups
        ubatch_id = dbo_current_ubatch_id()
        attn_metadata_builder = \
            self.runner.attn_groups[0][0].metadata_builders[ubatch_id]
        attn_metadata = attn_metadata_builder.build_for_drafting(
            common_attn_metadata=common_attn_metadata, draft_index=0)

        # At this moment, we assume all eagle layers belong to the same KV
        # cache group, thus using the same attention metadata.
        per_layer_attn_metadata = {}
        for layer_name in self.attn_layer_names:
            per_layer_attn_metadata[layer_name] = attn_metadata
        if self.use_cuda_graph and \
                num_tokens <= self.cudagraph_batch_sizes[-1]:
            num_input_tokens = self.vllm_config.pad_for_cudagraph(num_tokens)
        else:
            num_input_tokens = num_tokens
        # copy inputs to buffer for cudagraph
        self.positions[:num_tokens] = target_positions
        self.hidden_states[:num_tokens] = target_hidden_states
        if self.is_multimodal_model:
            input_ids = self.input_ids[:num_tokens]
            inputs_embeds = self.model.get_input_embeddings(
                input_ids,
                multimodal_embeddings=mm_embeds or None,
            )
            self.inputs_embeds[:num_tokens] = inputs_embeds
            inputs_embeds = self.inputs_embeds[:num_input_tokens]
            input_ids = None
        else:
            inputs_embeds = None
            input_ids = self.input_ids[:num_input_tokens]

        with set_forward_context(per_layer_attn_metadata,
                                 self.vllm_config,
                                 num_tokens=num_input_tokens):
            ret_hidden_states = self.model(
                input_ids=input_ids,
                positions=self.positions[:num_input_tokens],
                hidden_states=self.hidden_states[:num_input_tokens],
                inputs_embeds=inputs_embeds,
            )
            if self.method in ("deepseek_mtp", "ernie_mtp", "qwen3_next_mtp"):
                last_hidden_states = ret_hidden_states
                hidden_states = last_hidden_states
            else:
                last_hidden_states, hidden_states = ret_hidden_states
        sample_hidden_states = last_hidden_states[last_token_indices]
        logits = self.model.compute_logits(sample_hidden_states, None)

        # Early exit if there is only one draft token to be generated.
        if self.num_speculative_tokens == 1:
            draft_token_ids = logits.argmax(dim=-1)
            return draft_token_ids.view(-1, 1)

        positions = target_positions[last_token_indices]
        hidden_states = hidden_states[last_token_indices]

        if isinstance(attn_metadata, TreeAttentionMetadata):
            # Draft using tree attention.
            draft_token_ids_list = self.propose_tree(
                batch_size=batch_size,
                logits=logits,
                positions=positions,
                hidden_states=hidden_states,
                common_attn_metadata=common_attn_metadata,
            )
            # [batch_size, num_tree_tokens]
            return torch.cat(draft_token_ids_list, dim=1)

        draft_token_ids = logits.argmax(dim=-1)

        if not isinstance(attn_metadata, self.allowed_attn_types):
            raise ValueError(
                f"Unsupported attention metadata type for speculative "
                "decoding with num_speculative_tokens > 1: "
                f"{type(attn_metadata)}. Supported types are: "
                f"{self.allowed_attn_types}")

        # Generate the remaining draft tokens.
        draft_token_ids_list = [draft_token_ids]

        if self.use_cuda_graph and \
                batch_size <= self.cudagraph_batch_sizes[-1]:
            input_batch_size = self.vllm_config.pad_for_cudagraph(batch_size)
        else:
            input_batch_size = batch_size

        common_attn_metadata.num_actual_tokens = batch_size
        common_attn_metadata.max_query_len = 1
        common_attn_metadata.query_start_loc = self.arange[:batch_size + 1]
        common_attn_metadata.query_start_loc_cpu = torch.from_numpy(
            self.token_arange_np[:batch_size + 1]).clone()
        for token_index in range(self.num_speculative_tokens - 1):
            # Update the inputs.
            # cast to int32 is crucial when eagle model is compiled.
            # tensor.argmax() returns int64 by default.
            input_ids = draft_token_ids_list[-1].int()
            positions += 1

            # NOTE(woosuk): We should handle the case where the draft model
            # generates tokens beyond the max model length. Since it is complex
            # to remove such requests from the batch, we keep them in the batch
            # but adjust the position ids and slot mappings to avoid the
            # out-of-range access during the model execution. The draft tokens
            # generated with this adjustment should be ignored.
            exceeds_max_model_len = positions >= self.max_model_len
            # Mask out the position ids that exceed the max model length.
            # Otherwise, we may get out-of-range error in RoPE.
            clamped_positions = torch.where(exceeds_max_model_len, 0,
                                            positions)

            # Increment the sequence lengths.
            common_attn_metadata.seq_lens += 1
            common_attn_metadata.seq_lens_cpu += 1
            # For the requests that exceed the max model length, we set the
            # sequence length to 1 to minimize their overheads in attention.
            common_attn_metadata.seq_lens.masked_fill_(exceeds_max_model_len,
                                                       1)

            common_attn_metadata.num_computed_tokens_cpu = \
                common_attn_metadata.seq_lens_cpu - 1

            # Compute the slot mapping.
            block_numbers = clamped_positions // self.block_size
            block_ids = common_attn_metadata.block_table_tensor.gather(
                dim=1, index=block_numbers.view(-1, 1))
            block_ids = block_ids.view(-1)
            common_attn_metadata.slot_mapping = (
                block_ids * self.block_size +
                clamped_positions % self.block_size)
            # Mask out the slot mappings that exceed the max model length.
            # Otherwise, the KV cache will be inadvertently updated with the
            # padding tokens.
            common_attn_metadata.slot_mapping.masked_fill_(
                exceeds_max_model_len, PADDING_SLOT_ID)

            # Rebuild attention metadata
            attn_metadata_builder = \
                self.runner.attn_groups[0][0].metadata_builders[ubatch_id]
            attn_metadata = attn_metadata_builder\
                .build_for_drafting(common_attn_metadata=common_attn_metadata,
                                draft_index=token_index + 1)
            for layer_name in self.attn_layer_names:
                per_layer_attn_metadata[layer_name] = attn_metadata

            # copy inputs to buffer for cudagraph
            self.input_ids[:batch_size] = input_ids
            self.positions[:batch_size] = clamped_positions
            self.hidden_states[:batch_size] = hidden_states
            if self.is_multimodal_model:
                inputs_embeds = self.model.get_input_embeddings(input_ids)
                self.inputs_embeds[:batch_size] = inputs_embeds
                inputs_embeds = self.inputs_embeds[:input_batch_size]
                input_ids = None
            else:
                inputs_embeds = None
                input_ids = self.input_ids[:input_batch_size]

            # Run the model.
            with set_forward_context(per_layer_attn_metadata,
                                     self.vllm_config,
                                     num_tokens=input_batch_size):
                ret_hidden_states = self.model(
                    input_ids=input_ids,
                    positions=self.positions[:input_batch_size],
                    hidden_states=self.hidden_states[:input_batch_size],
                    inputs_embeds=inputs_embeds,
                )
                if self.method in ("deepseek_mtp", "ernie_mtp",
                                   "qwen3_next_mtp"):
                    last_hidden_states = ret_hidden_states
                    hidden_states = ret_hidden_states
                else:
                    last_hidden_states, hidden_states = ret_hidden_states
            hidden_states = hidden_states[:batch_size]
            logits = self.model.compute_logits(last_hidden_states[:batch_size],
                                               None)
            draft_token_ids = logits.argmax(dim=-1)
            draft_token_ids_list.append(draft_token_ids)

        # [batch_size, num_speculative_tokens]
        draft_token_ids = torch.stack(draft_token_ids_list, dim=1)
        return draft_token_ids

    def prepare_next_token_ids_cpu(
            self, sampled_token_ids: list[list[int]],
            requests: dict[str,
                           CachedRequestState], gpu_input_batch: InputBatch,
            num_scheduled_tokens: dict[str, int]) -> torch.Tensor:
        """
        This function is used to prepare the inputs for speculative decoding.
        It calculates the next token ids for each request based on the sampled
        token ids from the CPU. If a request has no sampled token ids (e.g.,
        during the initial decoding steps), it falls back to using the request
        state to get the next token id.
        """
        req_ids = gpu_input_batch.req_ids
        next_token_ids: list[int] = []
        for i, token_ids in enumerate(sampled_token_ids):
            if token_ids:
                # Common case.
                next_token_id = token_ids[-1]
            else:
                # Partial prefill (rare case).
                # Get the next token id from the request state.
                req_id = req_ids[i]
                req_state = requests[req_id]
                seq_len = (req_state.num_computed_tokens +
                           num_scheduled_tokens[req_id])
                next_token_id = req_state.get_token_id(seq_len)
            next_token_ids.append(next_token_id)
        next_token_ids = torch.tensor(next_token_ids,
                                      dtype=torch.int32,
                                      device=self.input_ids.device)
        return next_token_ids

    def prepare_next_token_ids_padded(self,
                               common_attn_metadata: CommonAttentionMetadata,
                               sampled_token_ids: torch.Tensor,
                               requests: dict[str, CachedRequestState],
                               gpu_input_batch: InputBatch,
                               discard_request_indices: torch.Tensor,
                               num_discarded_requests: int) -> \
                                tuple[torch.Tensor, torch.Tensor]:
        """
        This function is used to prepare the inputs for speculative decoding.
        It calculates the next token ids and the number of valid sampled tokens
        for each request, considering the "discarded" requests whose next token
        is not sampled and comes from `request.get_token_id()` instead.
        It also accounts for the rejected tokens in `sampled_token_ids`.
        This function must use device functions to operate on the inputs, and
        should not introduce any blocking CPU-GPU synchronization.
        """
        # TODO(Ben): Combine this into a custom fused kernel

        # Precompute get_token_id for when there is no valid next token
        num_reqs = gpu_input_batch.num_reqs
        self.backup_next_token_ids.np[:num_reqs] = np.array([
            requests[gpu_input_batch.req_ids[i]].get_token_id(
                common_attn_metadata.seq_lens_cpu[i].item())
            for i in range(num_reqs)
        ])
        self.backup_next_token_ids.copy_to_gpu(num_reqs)

        # Mask out the sampled tokens indices that should not be sampled.
        discard_sampled_tokens_req_indices = \
            discard_request_indices[:num_discarded_requests]

        valid_sampled_token_ids_gpu = sampled_token_ids.clone()
        valid_sampled_token_ids_gpu.index_fill_(
            0, discard_sampled_tokens_req_indices, -1)

        # Generate a mask for all valid tokens within those requests
        max_gen_len = sampled_token_ids.shape[-1]
        if max_gen_len == 1:
            valid_mask = torch.ones_like(valid_sampled_token_ids_gpu,
                                         dtype=torch.bool)
        else:
            valid_mask = (
                (valid_sampled_token_ids_gpu != -1) &
                (valid_sampled_token_ids_gpu < gpu_input_batch.vocab_size))

        # Count the number of valid tokens in each request
        valid_sampled_tokens_count = valid_mask.sum(dim=1)

        # Get the rightmost valid index per row
        last_valid_indices = valid_sampled_tokens_count - 1
        last_valid_indices_safe = torch.clamp(last_valid_indices, min=0)

        # Get last valid token from each row
        # (assume undefined state where there is no valid token)
        selected_tokens = torch.gather(
            valid_sampled_token_ids_gpu, 1,
            last_valid_indices_safe.unsqueeze(1)).squeeze(1)

        # Use last token if valid, pre-computed backup if not
        batch_size = valid_sampled_token_ids_gpu.shape[0]
        next_token_ids = torch.where(
            last_valid_indices != -1, selected_tokens,
            self.backup_next_token_ids.gpu[:batch_size])

        return next_token_ids, valid_sampled_tokens_count

    def prepare_inputs_padded(self,
                                common_attn_metadata: CommonAttentionMetadata,
                                spec_decode_metadata: SpecDecodeMetadata,
                                valid_sampled_tokens_count: torch.Tensor) -> \
                    tuple[CommonAttentionMetadata, torch.Tensor, torch.Tensor]:
        """
        This function is used to prepare the inputs for speculative decoding
        It updates the common_attn_metadata for speculative decoding,
        but does not consider the rejected tokens. Instead, all tokens
        are included as inputs to the speculator, with the rejected tokens
        used as padding and filtered out later by `token_indices_to_sample`.
        No blocking CPU operations should be introduced in this function.
        """
        num_draft_tokens_gpu = torch.cat([
            spec_decode_metadata.cu_num_draft_tokens[0:1],
            spec_decode_metadata.cu_num_draft_tokens[1:] -
            spec_decode_metadata.cu_num_draft_tokens[:-1]
        ])

        num_rejected_tokens_gpu = torch.where(
            num_draft_tokens_gpu > 0,
            num_draft_tokens_gpu + 1 - valid_sampled_tokens_count,
            torch.zeros_like(num_draft_tokens_gpu))

        query_start_loc_cpu = common_attn_metadata.query_start_loc_cpu

        new_query_len_per_req = (query_start_loc_cpu[1:] -
                                 query_start_loc_cpu[:-1])

        total_num_tokens = query_start_loc_cpu[-1].item()
        token_indices = self.arange[:total_num_tokens]

        spec_common_attn_metadata = CommonAttentionMetadata(
            query_start_loc=common_attn_metadata.query_start_loc,
            seq_lens=common_attn_metadata.seq_lens,
            query_start_loc_cpu=query_start_loc_cpu,
            seq_lens_cpu=common_attn_metadata.seq_lens_cpu,
            num_computed_tokens_cpu=common_attn_metadata.
            num_computed_tokens_cpu,
            num_reqs=common_attn_metadata.num_reqs,
            num_actual_tokens=total_num_tokens,
            max_query_len=new_query_len_per_req.max().item(),
            max_seq_len=common_attn_metadata.seq_lens_cpu.max().item(),
            block_table_tensor=common_attn_metadata.block_table_tensor,
            slot_mapping=common_attn_metadata.slot_mapping[token_indices],
            causal=True,
        )

        token_indices_to_sample = common_attn_metadata.query_start_loc[1:] - 1 \
            - num_rejected_tokens_gpu

        return spec_common_attn_metadata, token_indices, token_indices_to_sample

    def propose_tree(
        self,
        batch_size: int,
        # [num_tokens, vocab_size]
        logits: torch.Tensor,
        # [num_tokens]
        positions: torch.Tensor,
        # [num_tokens, hidden_size]
        hidden_states: torch.Tensor,
        common_attn_metadata: CommonAttentionMetadata,
    ) -> list[torch.Tensor]:
        ubatch_id = dbo_current_ubatch_id()
        tree_attn_metadata_builder = \
            self.runner.attn_groups[0][0].metadata_builders[ubatch_id]
        assert isinstance(tree_attn_metadata_builder,
                          TreeAttentionMetadataBuilder)

        total_num_drafts = self.cu_drafts_per_level[0]
        level_num_drafts = total_num_drafts
        # Sample a draft token for each child at the tree root level.
        num_children = self.child_drafts_per_level[0]
        if num_children == 1:
            draft_token_ids = logits.argmax(dim=-1).view(batch_size, -1)
        else:
            draft_token_ids = torch.topk(logits, num_children,
                                         dim=-1).indices.view(batch_size, -1)
        draft_token_ids_list = [draft_token_ids]
        draft_hidden_states = hidden_states.view(batch_size, 1, -1)

        # Initialize empty tensors for concatenation with the level outputs.
        tree_input_ids = torch.empty(0,
                                     device=self.input_ids.device,
                                     dtype=self.input_ids.dtype)
        tree_positions = torch.empty(0,
                                     device=self.positions.device,
                                     dtype=self.positions.dtype)
        tree_hidden_states = torch.empty(0,
                                         device=self.hidden_states.device,
                                         dtype=self.hidden_states.dtype)
        # Precompute the draft token positions.
        flattened_draft_positions = (
            positions.view(batch_size, -1) +
            self.tree_draft_pos_offsets[:batch_size, :])
        tree_depth = len(self.cu_drafts_per_level)
        for level in range(tree_depth - 1):
            # Get draft positions for RoPE.
            draft_positions = positions + (level + 1)
            exceeds_max_model_len = (positions +
                                     total_num_drafts) >= self.max_model_len
            # Mask out the position ids that exceed the max model length.
            # Otherwise, we may get out-of-range error in RoPE.
            draft_positions = torch.where(
                exceeds_max_model_len,
                0,
                draft_positions,
            ).view(batch_size, -1)

            if level_num_drafts > 1:
                # Repeat the positions for each draft at this level.
                draft_positions = draft_positions.repeat_interleave(
                    level_num_drafts, dim=1)

            if num_children > 1:
                # Repeat draft hidden states for each child.
                draft_hidden_states = draft_hidden_states.repeat_interleave(
                    num_children, dim=1)

            # Concatenate the draft tokens, positions, and hidden states.
            tree_input_ids = torch.cat([tree_input_ids, draft_token_ids],
                                       dim=1)
            tree_positions = torch.cat([tree_positions, draft_positions],
                                       dim=1)
            tree_hidden_states = torch.cat(
                [tree_hidden_states, draft_hidden_states], dim=1)

            # Build new attention metadata for the next level of drafts.
            # This is necessary to support tree attention.
            query_len = total_num_drafts
            common_attn_metadata = replace(
                common_attn_metadata,
                query_start_loc=query_len * self.arange[:batch_size + 1],
                seq_lens=common_attn_metadata.seq_lens + level_num_drafts,
                num_actual_tokens=batch_size * query_len,
                max_query_len=query_len,
            )
            attn_metadata = tree_attn_metadata_builder.build_for_drafting(
                common_attn_metadata=common_attn_metadata,
                draft_index=level + 1,
            )

            # Apply new attention metadata to all layers.
            per_layer_attn_metadata = {}
            for layer_name in self.attn_layer_names:
                per_layer_attn_metadata[layer_name] = attn_metadata

            # Consider max model length.
            attn_metadata.max_seq_len = min(attn_metadata.max_seq_len,
                                            self.max_model_len)
            # For the requests that exceed the max model length, we set the
            # sequence length to 1 to minimize their overheads in attention.
            attn_metadata.seq_lens.masked_fill_(exceeds_max_model_len, 1)

            # Compute the slot mapping.
            query_positions = flattened_draft_positions[:, level:level +
                                                        query_len]
            block_numbers = query_positions // self.block_size
            block_ids = attn_metadata.block_table.gather(dim=1,
                                                         index=block_numbers)
            slot_mapping = (block_ids * self.block_size +
                            query_positions % self.block_size)
            # Mask out the slot mappings that exceed the max model length.
            # Otherwise, the KV cache will be inadvertently updated with the
            # padding tokens.
            slot_mapping[exceeds_max_model_len] = PADDING_SLOT_ID
            attn_metadata.slot_mapping = slot_mapping.view(-1)

            # Copy inputs to buffer for cudagraph.
            num_tokens = attn_metadata.num_actual_tokens
            input_ids = tree_input_ids.view(-1)
            self.input_ids[:num_tokens] = input_ids
            self.positions[:num_tokens] = tree_positions.view(-1)
            self.hidden_states[:num_tokens] = tree_hidden_states.view(
                num_tokens, -1)

            if self.use_cuda_graph and \
                    num_tokens <= self.cudagraph_batch_sizes[-1]:
                num_input_tokens = self.vllm_config.pad_for_cudagraph(
                    num_tokens)
            else:
                num_input_tokens = num_tokens
            # Run the model.
            with set_forward_context(per_layer_attn_metadata,
                                     self.vllm_config,
                                     num_tokens=num_input_tokens):
                last_hidden_states, hidden_states = self.model(
                    input_ids=self.input_ids[:num_input_tokens],
                    positions=self.positions[:num_input_tokens],
                    hidden_states=self.hidden_states[:num_input_tokens],
                    inputs_embeds=None,
                )

            # Get the output hidden states for the draft tokens.
            draft_hidden_states = hidden_states[:num_tokens].view(
                batch_size, query_len, -1)[:, -level_num_drafts:]
            draft_last_hidden_states = last_hidden_states[:num_tokens].view(
                batch_size, query_len, -1)[:, -level_num_drafts:]

            # Get the output logits for the draft tokens.
            logits = self.model.compute_logits(
                draft_last_hidden_states.reshape(batch_size * level_num_drafts,
                                                 -1),
                None,
            )

            # Sample a draft token for each child at the next tree level.
            num_children = self.child_drafts_per_level[level + 1]
            if num_children == 1:
                draft_token_ids = logits.argmax(dim=-1).view(batch_size, -1)
            else:
                draft_token_ids = torch.topk(logits, num_children,
                                             dim=-1).indices.view(
                                                 batch_size, -1)
            draft_token_ids_list.append(draft_token_ids)

            # Update the # drafts counters for the next tree level.
            level_num_drafts = self.cu_drafts_per_level[level +
                                                        1] - total_num_drafts
            total_num_drafts = self.cu_drafts_per_level[level + 1]
        return draft_token_ids_list

    def prepare_inputs(
        self,
        common_attn_metadata: CommonAttentionMetadata,
        sampled_token_ids: list[list[int]],
        num_draft_tokens: list[int],
    ) -> tuple[CommonAttentionMetadata, torch.Tensor]:
<<<<<<< HEAD
        return drafter_prepare_inputs(
            self.token_arange_np,
            common_attn_metadata,
            num_rejected_tokens,
=======
        """
        This function is used to prepare the inputs for speculative decoding.
        It updates to the common_attn_metadata to account for the rejected
        tokens (and newly sampled tokens). It also returns the token indices
        of the tokens that should be fed to the speculator.
        """
        # E.g.
        #  common_attn_metadata.query_start_loc{_cpu}:
        #       [0, q1, q1 + q2, q1 + q2 + q3]
        #  common_attn_metadata.seq_lens{_cpu}: [s1, s2, s3]
        #  num_rejected_tokens: [n1, n2, n3]
        # This function computes the intermediate values:
        #  num_tokens_per_req: [q1 - n1, q2 - n2, q3 - n3]
        # And returns:
        #  common_attn_metadata.query_start_loc{_cpu}:
        #       [0, q1 - n1, q1 + q2 - n1 - n2, q1 + q2 + q3 - n1 - n2 - n3]
        #  common_attn_metadata.seq_lens{_cpu}:
        #       [s1 - n1 + 1, s2 - n2 + 1, s3 - n3 + 1]
        #  token_indices: [0, 1, ..., q1 - n1 - 1,
        #                 q1, q1 + 1, ..., q1 + q2 - n2 - 1,
        #                 q1 + q2, q1 + q2 + 1, ..., q1 + q2 + q3 - n3 - 1]

        num_rejected_tokens = [
            n + 1 - len(sampled_token_ids[i]) if n > 0 else 0
            for i, n in enumerate(num_draft_tokens)
        ]
        num_rejected_tokens = torch.tensor(num_rejected_tokens,
                                           dtype=torch.int32)

        device = common_attn_metadata.query_start_loc.device
        query_start_loc_cpu = common_attn_metadata.query_start_loc_cpu
        new_seq_lens_cpu = common_attn_metadata.seq_lens_cpu \
            - num_rejected_tokens

        # [0, q1, q1 + q2, q1 + q2 + q3] -> [q1, q2, q3]
        new_query_len_per_req = (query_start_loc_cpu[1:] -
                                 query_start_loc_cpu[:-1])
        # [q1, q2, q3] -> [q1 - n1, q2 - n2, q3 - n3]
        new_num_tokens_per_req = new_query_len_per_req - num_rejected_tokens
        new_num_tokens_per_req_np = new_num_tokens_per_req.numpy()

        # [q1 - n1, q2 - n2, q3 - n3] ->
        # [0, q1 - n1, q1 + q2 - n1 - n2, q1 + q2 + q3 - n1 - n2 - n3]
        new_query_start_loc_cpu = torch.zeros(
            query_start_loc_cpu.shape,
            dtype=torch.int32,
            pin_memory=is_pin_memory_available())
        new_query_start_loc_np = new_query_start_loc_cpu.numpy()
        np.cumsum(new_num_tokens_per_req_np, out=new_query_start_loc_np[1:])

        total_num_tokens = new_query_start_loc_np[-1]
        # Example assuming num_tokens_per_req_np = [2, 4, 3]
        # this implies that `new_query_start_locs` is:
        # [0, 2, 6, 9] ->
        # [0, 0, 2, 2, 2, 2, 6, 6, 6]
        #  _r1_  ____r2____  ___r3__
        new_query_start_locs_expanded = np.repeat(new_query_start_loc_np[:-1],
                                                  new_num_tokens_per_req_np)
        # [0, 1, 2, 3, 4, 5, 6, 7, 8] ->
        # [0, 1, 0, 1, 2, 3, 0, 1, 2]
        #  _r1_  ____r2____  ___r3__
        token_offests = self.token_arange_np[:total_num_tokens] \
            - new_query_start_locs_expanded

        # Expand starting positions to match token pattern
        # [0, q1, q1 + q2] ->
        # [0, 0, q1, q1, q1, q1, q1 + q2, q1 + q2, q1 + q2]
        #  _r1_  _____r2_______  ___________r3____________
        old_query_start_locs_expanded = np.repeat(
            query_start_loc_cpu[:-1].numpy(), new_num_tokens_per_req_np)
        # Final token indices are:
        # [0, 1,                                // req 1
        #  q1 + 0, q1 + 1, q1 + 2, q1 + 3,       // req 2
        #  q1 + q2 + 0, q1 + q2 + 1, q1 + q2 + 2] // req 3
        token_indices_np = token_offests + old_query_start_locs_expanded
        token_indices = torch.from_numpy(token_indices_np).to(
            device, non_blocking=True)

        spec_common_attn_metadata = CommonAttentionMetadata(
            query_start_loc=new_query_start_loc_cpu.to(device,
                                                       non_blocking=True),
            seq_lens=new_seq_lens_cpu.to(device, non_blocking=True),
            query_start_loc_cpu=new_query_start_loc_cpu,
            seq_lens_cpu=new_seq_lens_cpu,
            num_computed_tokens_cpu=common_attn_metadata.
            num_computed_tokens_cpu,
            num_reqs=common_attn_metadata.num_reqs,
            num_actual_tokens=total_num_tokens,
            max_query_len=new_query_len_per_req.max().item(),
            max_seq_len=new_seq_lens_cpu.max().item(),
            block_table_tensor=common_attn_metadata.block_table_tensor,
            slot_mapping=common_attn_metadata.slot_mapping[token_indices],
            causal=True,
>>>>>>> fbd6523a
        )

    def load_model(self, target_model: nn.Module) -> None:
        draft_model_config = \
            self.vllm_config.speculative_config.draft_model_config
        target_attn_layer_names = set(
            get_layers_from_vllm_config(self.vllm_config, Attention).keys())

        from vllm.compilation.backends import set_model_tag
        with set_model_tag("eagle_head"):
            self.model = get_model(vllm_config=self.vllm_config,
                                   model_config=draft_model_config)

        draft_attn_layer_names = (
            get_layers_from_vllm_config(self.vllm_config, Attention).keys() -
            target_attn_layer_names)

        self.attn_layer_names = list(draft_attn_layer_names)

        if supports_multimodal(target_model):
            # handle multimodality
            self.model.config.image_token_index = (
                target_model.config.image_token_index)
            target_language_model = target_model.get_language_model()
        else:
            target_language_model = target_model
        # share embed_tokens with the target model if needed
        if get_pp_group().world_size == 1 \
                and self.model.model.embed_tokens.weight.shape \
            == target_language_model.model.embed_tokens.weight.shape:
            logger.info(
                "Assuming the EAGLE head shares the same vocab embedding"
                " with the target model.")
            del self.model.model.embed_tokens
            self.model.model.embed_tokens = (
                target_language_model.model.embed_tokens)
        else:
            logger.info(
                "The EAGLE head's vocab embedding will be loaded separately"
                " from the target model.")

        # share lm_head with the target model if needed
        # some model definition do not define lm_head explicitly
        # and reuse embed_tokens for lm_head, e.g., CohereForCausalLM
        if self.vllm_config.speculative_config.method != "eagle3" and \
                hasattr(target_language_model, "lm_head"):
            logger.info("Loading EAGLE LM head weights from the target model.")
            self.model.lm_head = target_language_model.lm_head

    @torch.inference_mode()
    def dummy_run(
        self,
        num_tokens: int,
    ) -> None:
        with set_forward_context(None, self.vllm_config,
                                 num_tokens=num_tokens):
            if self.is_multimodal_model:
                input_ids = None
                inputs_embeds = self.inputs_embeds[:num_tokens]
            else:
                input_ids = self.input_ids[:num_tokens]
                inputs_embeds = None

            self.model(
                input_ids=input_ids,
                positions=self.positions[:num_tokens],
                hidden_states=self.hidden_states[:num_tokens],
                inputs_embeds=inputs_embeds,
            )

    def validate_same_kv_cache_group(self,
                                     kv_cache_config: KVCacheConfig) -> None:
        """
        Validate that all eagle layers belong to the same KVCacheGroup.
        Need this assumption to ensure all eagle layers can use the
        same AttentionMetadata.
        May extend to multiple AttentionMetadata in the future.
        """
        kv_cache_groups: dict[str, int] = {}
        for id, kv_cache_group in enumerate(kv_cache_config.kv_cache_groups):
            for layer_name in kv_cache_group.layer_names:
                kv_cache_groups[layer_name] = id
        assert len(
            set([
                kv_cache_groups[layer_name]
                for layer_name in self.attn_layer_names
            ])
        ) == 1, "All eagle layers should belong to the same kv cache group"


# NOTE(woosuk): Currently, the below code is not used and we always use argmax
# to sample the draft tokens. We will use this after we find a way to manage
# the draft prob tensor.
# Refer to https://github.com/vllm-project/vllm/pull/16899 for the details.
# FIXME(woosuk): The logic here is duplicated with the main sampling code.
# We should refactor this to reuse the same sampling implementation.
def compute_probs_and_sample_next_token(
    logits: torch.Tensor,
    sampling_metadata: SamplingMetadata,
) -> tuple[torch.Tensor, torch.Tensor]:
    if sampling_metadata.all_greedy:
        # For greedy requests, draft_probs is not used in rejection sampling.
        # Therefore, we can just return the logits.
        probs = logits
        next_token_ids = logits.argmax(dim=-1)
        return next_token_ids, probs

    is_greedy = sampling_metadata.temperature == -1
    temperature = torch.where(is_greedy, 1.0, sampling_metadata.temperature)
    logits.div_(temperature.view(-1, 1))
    probs = logits.softmax(dim=-1, dtype=torch.float32)

    # NOTE(woosuk): Currently, we ignore most of the sampling parameters in
    # generating the draft tokens. We only use the temperature. While this
    # could degrade the acceptance rate, it does not affect the distribution
    # of the generated tokens after rejection sampling.

    # TODO(woosuk): Consider seeds.
    q = torch.empty_like(probs)
    q.exponential_()
    # NOTE(woosuk): We shouldn't use `probs.div_(q)` because the draft_probs
    # will be used later for rejection sampling.
    next_token_ids = probs.div(q).argmax(dim=-1).view(-1)
    if not sampling_metadata.all_random:
        greedy_token_ids = probs.argmax(dim=-1)
        next_token_ids = torch.where(
            is_greedy,
            greedy_token_ids,
            next_token_ids,
        )
    return next_token_ids, probs


def drafter_prepare_inputs(
    token_arange_np: np.ndarray,
    common_attn_metadata: CommonAttentionMetadata,
    # [batch_size]
    num_rejected_tokens: torch.Tensor
) -> tuple[CommonAttentionMetadata, torch.Tensor]:
    """
    This function is used to prepare the inputs for the spec decode.
    It updates to the common_attn_metadata to account for the rejected
    tokens (and newly sampled tokens). It also returns the token indices
    of the tokens that should be fed to the speculator.
    """
    # E.g.
    #  common_attn_metadata.query_start_loc{_cpu}:
    #       [0, q1, q1 + q2, q1 + q2 + q3]
    #  common_attn_metadata.seq_lens{_cpu}: [s1, s2, s3]
    #  num_rejected_tokens: [n1, n2, n3]
    # This function computes the intermediate values:
    #  num_tokens_per_req: [q1 - n1, q2 - n2, q3 - n3]
    # And returns:
    #  common_attn_metadata.query_start_loc{_cpu}:
    #       [0, q1 - n1, q1 + q2 - n1 - n2, q1 + q2 + q3 - n1 - n2 - n3]
    #  common_attn_metadata.seq_lens{_cpu}:
    #       [s1 - n1 + 1, s2 - n2 + 1, s3 - n3 + 1]
    #  token_indices: [0, 1, ..., q1 - n1 - 1,
    #                 q1, q1 + 1, ..., q1 + q2 - n2 - 1,
    #                 q1 + q2, q1 + q2 + 1, ..., q1 + q2 + q3 - n3 - 1]

    device = common_attn_metadata.query_start_loc.device
    query_start_loc_cpu = common_attn_metadata.query_start_loc_cpu
    new_seq_lens_cpu = common_attn_metadata.seq_lens_cpu \
        - num_rejected_tokens

    # [0, q1, q1 + q2, q1 + q2 + q3] -> [q1, q2, q3]
    new_query_len_per_req = (query_start_loc_cpu[1:] -
                             query_start_loc_cpu[:-1])
    # [q1, q2, q3] -> [q1 - n1, q2 - n2, q3 - n3]
    new_num_tokens_per_req = new_query_len_per_req - num_rejected_tokens
    new_num_tokens_per_req_np = new_num_tokens_per_req.numpy()

    # [q1 - n1, q2 - n2, q3 - n3] ->
    # [0, q1 - n1, q1 + q2 - n1 - n2, q1 + q2 + q3 - n1 - n2 - n3]
    new_query_start_loc_cpu = torch.zeros(query_start_loc_cpu.shape,
                                          dtype=torch.int32,
                                          pin_memory=is_pin_memory_available())
    new_query_start_loc_np = new_query_start_loc_cpu.numpy()
    np.cumsum(new_num_tokens_per_req_np, out=new_query_start_loc_np[1:])

    total_num_tokens = new_query_start_loc_np[-1]
    # Example assuming num_tokens_per_req_np = [2, 4, 3]
    # this implies that `new_query_start_locs` is:
    # [0, 2, 6, 9] ->
    # [0, 0, 2, 2, 2, 2, 6, 6, 6]
    #  _r1_  ____r2____  ___r3__
    new_query_start_locs_expanded = np.repeat(new_query_start_loc_np[:-1],
                                              new_num_tokens_per_req_np)
    # [0, 1, 2, 3, 4, 5, 6, 7, 8] ->
    # [0, 1, 0, 1, 2, 3, 0, 1, 2]
    #  _r1_  ____r2____  ___r3__
    token_offests = token_arange_np[:total_num_tokens] \
        - new_query_start_locs_expanded

    # Expand starting positions to match token pattern
    # [0, q1, q1 + q2] ->
    # [0, 0, q1, q1, q1, q1, q1 + q2, q1 + q2, q1 + q2]
    #  _r1_  _____r2_______  ___________r3____________
    old_query_start_locs_expanded = np.repeat(query_start_loc_cpu[:-1].numpy(),
                                              new_num_tokens_per_req_np)
    # Final token indices are:
    # [0, 1,                                // req 1
    #  q1 + 0, q1 + 1, q1 + 2, q1 + 3,       // req 2
    #  q1 + q2 + 0, q1 + q2 + 1, q1 + q2 + 2] // req 3
    token_indices_np = token_offests + old_query_start_locs_expanded
    token_indices = torch.from_numpy(token_indices_np).to(device,
                                                          non_blocking=True)

    spec_common_attn_metadata = CommonAttentionMetadata(
        query_start_loc=new_query_start_loc_cpu.to(device, non_blocking=True),
        seq_lens=new_seq_lens_cpu.to(device, non_blocking=True),
        query_start_loc_cpu=new_query_start_loc_cpu,
        seq_lens_cpu=new_seq_lens_cpu,
        num_computed_tokens_cpu=common_attn_metadata.num_computed_tokens_cpu,
        num_reqs=common_attn_metadata.num_reqs,
        num_actual_tokens=total_num_tokens,
        max_query_len=new_query_len_per_req.max().item(),
        max_seq_len=new_seq_lens_cpu.max().item(),
        block_table_tensor=common_attn_metadata.block_table_tensor,
        slot_mapping=common_attn_metadata.slot_mapping[token_indices],
        causal=True,
    )

    return spec_common_attn_metadata, token_indices<|MERGE_RESOLUTION|>--- conflicted
+++ resolved
@@ -89,24 +89,143 @@
                                      dtype=torch.int64,
                                      device=device)
 
-<<<<<<< HEAD
         self.max_batch_size = vllm_config.scheduler_config.max_num_seqs
+        max_num_slots_for_arange = max(self.max_batch_size + 1,
+                                       self.max_num_tokens)
         self.arange = torch.arange(
             # We need +1 here because the arange is used to set query_start_loc,
             # which has one more element than batch_size.
-            self.max_batch_size + 1,
+            max_num_slots_for_arange,
             device=device,
             dtype=torch.int32,
         )
-=======
-        # We need +1 here because the arange is used to set query_start_loc,
-        # which has one more element than batch_size.
-        max_batch_size = vllm_config.scheduler_config.max_num_seqs
-        max_num_slots_for_arange = max(max_batch_size + 1, self.max_num_tokens)
-        self.arange = torch.arange(max_num_slots_for_arange,
-                                   device=device,
-                                   dtype=torch.int32)
->>>>>>> fbd6523a
+
+        self.backup_next_token_ids = CpuGpuBuffer(
+            self.max_batch_size,
+            dtype=torch.int32,
+            pin_memory=is_pin_memory_available(),
+            device=device,
+            with_numpy=True)
+
+    def prepare_next_token_ids_padded(self,
+                               common_attn_metadata: CommonAttentionMetadata,
+                               sampled_token_ids: torch.Tensor,
+                               requests: dict[str, CachedRequestState],
+                               gpu_input_batch: InputBatch,
+                               discard_request_indices: torch.Tensor,
+                               num_discarded_requests: int) -> \
+                                tuple[torch.Tensor, torch.Tensor]:
+        """
+        This function is used to prepare the inputs for speculative decoding.
+        It calculates the next token ids and the number of valid sampled tokens
+        for each request, considering the "discarded" requests whose next token
+        is not sampled and comes from `request.get_token_id()` instead.
+        It also accounts for the rejected tokens in `sampled_token_ids`.
+        This function must use device functions to operate on the inputs, and
+        should not introduce any blocking CPU-GPU synchronization.
+        """
+        # TODO(Ben): Combine this into a custom fused kernel
+
+        # Precompute get_token_id for when there is no valid next token
+        num_reqs = gpu_input_batch.num_reqs
+        self.backup_next_token_ids.np[:num_reqs] = np.array([
+            requests[gpu_input_batch.req_ids[i]].get_token_id(
+                common_attn_metadata.seq_lens_cpu[i].item())
+            for i in range(num_reqs)
+        ])
+        self.backup_next_token_ids.copy_to_gpu(num_reqs)
+
+        # Mask out the sampled tokens indices that should not be sampled.
+        discard_sampled_tokens_req_indices = \
+            discard_request_indices[:num_discarded_requests]
+
+        valid_sampled_token_ids_gpu = sampled_token_ids.clone()
+        valid_sampled_token_ids_gpu.index_fill_(
+            0, discard_sampled_tokens_req_indices, -1)
+
+        # Generate a mask for all valid tokens within those requests
+        max_gen_len = sampled_token_ids.shape[-1]
+        if max_gen_len == 1:
+            valid_mask = torch.ones_like(valid_sampled_token_ids_gpu,
+                                         dtype=torch.bool)
+        else:
+            valid_mask = (
+                (valid_sampled_token_ids_gpu != -1) &
+                (valid_sampled_token_ids_gpu < gpu_input_batch.vocab_size))
+
+        # Count the number of valid tokens in each request
+        valid_sampled_tokens_count = valid_mask.sum(dim=1)
+
+        # Get the rightmost valid index per row
+        last_valid_indices = valid_sampled_tokens_count - 1
+        last_valid_indices_safe = torch.clamp(last_valid_indices, min=0)
+
+        # Get last valid token from each row
+        # (assume undefined state where there is no valid token)
+        selected_tokens = torch.gather(
+            valid_sampled_token_ids_gpu, 1,
+            last_valid_indices_safe.unsqueeze(1)).squeeze(1)
+
+        # Use last token if valid, pre-computed backup if not
+        batch_size = valid_sampled_token_ids_gpu.shape[0]
+        next_token_ids = torch.where(
+            last_valid_indices != -1, selected_tokens,
+            self.backup_next_token_ids.gpu[:batch_size])
+
+        return next_token_ids, valid_sampled_tokens_count
+
+    def prepare_inputs_padded(self,
+                                common_attn_metadata: CommonAttentionMetadata,
+                                spec_decode_metadata: SpecDecodeMetadata,
+                                valid_sampled_tokens_count: torch.Tensor) -> \
+                    tuple[CommonAttentionMetadata, torch.Tensor, torch.Tensor]:
+        """
+        This function is used to prepare the inputs for speculative decoding
+        It updates the common_attn_metadata for speculative decoding,
+        but does not consider the rejected tokens. Instead, all tokens
+        are included as inputs to the speculator, with the rejected tokens
+        used as padding and filtered out later by `token_indices_to_sample`.
+        No blocking CPU operations should be introduced in this function.
+        """
+        num_draft_tokens_gpu = torch.cat([
+            spec_decode_metadata.cu_num_draft_tokens[0:1],
+            spec_decode_metadata.cu_num_draft_tokens[1:] -
+            spec_decode_metadata.cu_num_draft_tokens[:-1]
+        ])
+
+        num_rejected_tokens_gpu = torch.where(
+            num_draft_tokens_gpu > 0,
+            num_draft_tokens_gpu + 1 - valid_sampled_tokens_count,
+            torch.zeros_like(num_draft_tokens_gpu))
+
+        query_start_loc_cpu = common_attn_metadata.query_start_loc_cpu
+
+        new_query_len_per_req = (query_start_loc_cpu[1:] -
+                                 query_start_loc_cpu[:-1])
+
+        total_num_tokens = query_start_loc_cpu[-1].item()
+        token_indices = self.arange[:total_num_tokens]
+
+        spec_common_attn_metadata = CommonAttentionMetadata(
+            query_start_loc=common_attn_metadata.query_start_loc,
+            seq_lens=common_attn_metadata.seq_lens,
+            query_start_loc_cpu=query_start_loc_cpu,
+            seq_lens_cpu=common_attn_metadata.seq_lens_cpu,
+            num_computed_tokens_cpu=common_attn_metadata.
+            num_computed_tokens_cpu,
+            num_reqs=common_attn_metadata.num_reqs,
+            num_actual_tokens=total_num_tokens,
+            max_query_len=new_query_len_per_req.max().item(),
+            max_seq_len=common_attn_metadata.seq_lens_cpu.max().item(),
+            block_table_tensor=common_attn_metadata.block_table_tensor,
+            slot_mapping=common_attn_metadata.slot_mapping[token_indices],
+            causal=True,
+        )
+
+        token_indices_to_sample = common_attn_metadata.query_start_loc[1:] - 1 \
+            - num_rejected_tokens_gpu
+
+        return spec_common_attn_metadata, token_indices, token_indices_to_sample
 
 
 class EagleProposer(SpecDecodeBaseProposer):
@@ -131,13 +250,6 @@
             (self.max_num_tokens, self.hidden_size),
             dtype=self.dtype,
             device=device)
-
-        self.backup_next_token_ids = CpuGpuBuffer(
-            max_batch_size,
-            dtype=torch.int32,
-            pin_memory=is_pin_memory_available(),
-            device=device,
-            with_numpy=True)
 
         # Determine allowed attention backends once during initialization.
         self.allowed_attn_types: tuple[type[EagleAttentionMetadata], ...]
@@ -430,126 +542,6 @@
                                       device=self.input_ids.device)
         return next_token_ids
 
-    def prepare_next_token_ids_padded(self,
-                               common_attn_metadata: CommonAttentionMetadata,
-                               sampled_token_ids: torch.Tensor,
-                               requests: dict[str, CachedRequestState],
-                               gpu_input_batch: InputBatch,
-                               discard_request_indices: torch.Tensor,
-                               num_discarded_requests: int) -> \
-                                tuple[torch.Tensor, torch.Tensor]:
-        """
-        This function is used to prepare the inputs for speculative decoding.
-        It calculates the next token ids and the number of valid sampled tokens
-        for each request, considering the "discarded" requests whose next token
-        is not sampled and comes from `request.get_token_id()` instead.
-        It also accounts for the rejected tokens in `sampled_token_ids`.
-        This function must use device functions to operate on the inputs, and
-        should not introduce any blocking CPU-GPU synchronization.
-        """
-        # TODO(Ben): Combine this into a custom fused kernel
-
-        # Precompute get_token_id for when there is no valid next token
-        num_reqs = gpu_input_batch.num_reqs
-        self.backup_next_token_ids.np[:num_reqs] = np.array([
-            requests[gpu_input_batch.req_ids[i]].get_token_id(
-                common_attn_metadata.seq_lens_cpu[i].item())
-            for i in range(num_reqs)
-        ])
-        self.backup_next_token_ids.copy_to_gpu(num_reqs)
-
-        # Mask out the sampled tokens indices that should not be sampled.
-        discard_sampled_tokens_req_indices = \
-            discard_request_indices[:num_discarded_requests]
-
-        valid_sampled_token_ids_gpu = sampled_token_ids.clone()
-        valid_sampled_token_ids_gpu.index_fill_(
-            0, discard_sampled_tokens_req_indices, -1)
-
-        # Generate a mask for all valid tokens within those requests
-        max_gen_len = sampled_token_ids.shape[-1]
-        if max_gen_len == 1:
-            valid_mask = torch.ones_like(valid_sampled_token_ids_gpu,
-                                         dtype=torch.bool)
-        else:
-            valid_mask = (
-                (valid_sampled_token_ids_gpu != -1) &
-                (valid_sampled_token_ids_gpu < gpu_input_batch.vocab_size))
-
-        # Count the number of valid tokens in each request
-        valid_sampled_tokens_count = valid_mask.sum(dim=1)
-
-        # Get the rightmost valid index per row
-        last_valid_indices = valid_sampled_tokens_count - 1
-        last_valid_indices_safe = torch.clamp(last_valid_indices, min=0)
-
-        # Get last valid token from each row
-        # (assume undefined state where there is no valid token)
-        selected_tokens = torch.gather(
-            valid_sampled_token_ids_gpu, 1,
-            last_valid_indices_safe.unsqueeze(1)).squeeze(1)
-
-        # Use last token if valid, pre-computed backup if not
-        batch_size = valid_sampled_token_ids_gpu.shape[0]
-        next_token_ids = torch.where(
-            last_valid_indices != -1, selected_tokens,
-            self.backup_next_token_ids.gpu[:batch_size])
-
-        return next_token_ids, valid_sampled_tokens_count
-
-    def prepare_inputs_padded(self,
-                                common_attn_metadata: CommonAttentionMetadata,
-                                spec_decode_metadata: SpecDecodeMetadata,
-                                valid_sampled_tokens_count: torch.Tensor) -> \
-                    tuple[CommonAttentionMetadata, torch.Tensor, torch.Tensor]:
-        """
-        This function is used to prepare the inputs for speculative decoding
-        It updates the common_attn_metadata for speculative decoding,
-        but does not consider the rejected tokens. Instead, all tokens
-        are included as inputs to the speculator, with the rejected tokens
-        used as padding and filtered out later by `token_indices_to_sample`.
-        No blocking CPU operations should be introduced in this function.
-        """
-        num_draft_tokens_gpu = torch.cat([
-            spec_decode_metadata.cu_num_draft_tokens[0:1],
-            spec_decode_metadata.cu_num_draft_tokens[1:] -
-            spec_decode_metadata.cu_num_draft_tokens[:-1]
-        ])
-
-        num_rejected_tokens_gpu = torch.where(
-            num_draft_tokens_gpu > 0,
-            num_draft_tokens_gpu + 1 - valid_sampled_tokens_count,
-            torch.zeros_like(num_draft_tokens_gpu))
-
-        query_start_loc_cpu = common_attn_metadata.query_start_loc_cpu
-
-        new_query_len_per_req = (query_start_loc_cpu[1:] -
-                                 query_start_loc_cpu[:-1])
-
-        total_num_tokens = query_start_loc_cpu[-1].item()
-        token_indices = self.arange[:total_num_tokens]
-
-        spec_common_attn_metadata = CommonAttentionMetadata(
-            query_start_loc=common_attn_metadata.query_start_loc,
-            seq_lens=common_attn_metadata.seq_lens,
-            query_start_loc_cpu=query_start_loc_cpu,
-            seq_lens_cpu=common_attn_metadata.seq_lens_cpu,
-            num_computed_tokens_cpu=common_attn_metadata.
-            num_computed_tokens_cpu,
-            num_reqs=common_attn_metadata.num_reqs,
-            num_actual_tokens=total_num_tokens,
-            max_query_len=new_query_len_per_req.max().item(),
-            max_seq_len=common_attn_metadata.seq_lens_cpu.max().item(),
-            block_table_tensor=common_attn_metadata.block_table_tensor,
-            slot_mapping=common_attn_metadata.slot_mapping[token_indices],
-            causal=True,
-        )
-
-        token_indices_to_sample = common_attn_metadata.query_start_loc[1:] - 1 \
-            - num_rejected_tokens_gpu
-
-        return spec_common_attn_metadata, token_indices, token_indices_to_sample
-
     def propose_tree(
         self,
         batch_size: int,
@@ -726,106 +718,11 @@
         sampled_token_ids: list[list[int]],
         num_draft_tokens: list[int],
     ) -> tuple[CommonAttentionMetadata, torch.Tensor]:
-<<<<<<< HEAD
         return drafter_prepare_inputs(
             self.token_arange_np,
             common_attn_metadata,
-            num_rejected_tokens,
-=======
-        """
-        This function is used to prepare the inputs for speculative decoding.
-        It updates to the common_attn_metadata to account for the rejected
-        tokens (and newly sampled tokens). It also returns the token indices
-        of the tokens that should be fed to the speculator.
-        """
-        # E.g.
-        #  common_attn_metadata.query_start_loc{_cpu}:
-        #       [0, q1, q1 + q2, q1 + q2 + q3]
-        #  common_attn_metadata.seq_lens{_cpu}: [s1, s2, s3]
-        #  num_rejected_tokens: [n1, n2, n3]
-        # This function computes the intermediate values:
-        #  num_tokens_per_req: [q1 - n1, q2 - n2, q3 - n3]
-        # And returns:
-        #  common_attn_metadata.query_start_loc{_cpu}:
-        #       [0, q1 - n1, q1 + q2 - n1 - n2, q1 + q2 + q3 - n1 - n2 - n3]
-        #  common_attn_metadata.seq_lens{_cpu}:
-        #       [s1 - n1 + 1, s2 - n2 + 1, s3 - n3 + 1]
-        #  token_indices: [0, 1, ..., q1 - n1 - 1,
-        #                 q1, q1 + 1, ..., q1 + q2 - n2 - 1,
-        #                 q1 + q2, q1 + q2 + 1, ..., q1 + q2 + q3 - n3 - 1]
-
-        num_rejected_tokens = [
-            n + 1 - len(sampled_token_ids[i]) if n > 0 else 0
-            for i, n in enumerate(num_draft_tokens)
-        ]
-        num_rejected_tokens = torch.tensor(num_rejected_tokens,
-                                           dtype=torch.int32)
-
-        device = common_attn_metadata.query_start_loc.device
-        query_start_loc_cpu = common_attn_metadata.query_start_loc_cpu
-        new_seq_lens_cpu = common_attn_metadata.seq_lens_cpu \
-            - num_rejected_tokens
-
-        # [0, q1, q1 + q2, q1 + q2 + q3] -> [q1, q2, q3]
-        new_query_len_per_req = (query_start_loc_cpu[1:] -
-                                 query_start_loc_cpu[:-1])
-        # [q1, q2, q3] -> [q1 - n1, q2 - n2, q3 - n3]
-        new_num_tokens_per_req = new_query_len_per_req - num_rejected_tokens
-        new_num_tokens_per_req_np = new_num_tokens_per_req.numpy()
-
-        # [q1 - n1, q2 - n2, q3 - n3] ->
-        # [0, q1 - n1, q1 + q2 - n1 - n2, q1 + q2 + q3 - n1 - n2 - n3]
-        new_query_start_loc_cpu = torch.zeros(
-            query_start_loc_cpu.shape,
-            dtype=torch.int32,
-            pin_memory=is_pin_memory_available())
-        new_query_start_loc_np = new_query_start_loc_cpu.numpy()
-        np.cumsum(new_num_tokens_per_req_np, out=new_query_start_loc_np[1:])
-
-        total_num_tokens = new_query_start_loc_np[-1]
-        # Example assuming num_tokens_per_req_np = [2, 4, 3]
-        # this implies that `new_query_start_locs` is:
-        # [0, 2, 6, 9] ->
-        # [0, 0, 2, 2, 2, 2, 6, 6, 6]
-        #  _r1_  ____r2____  ___r3__
-        new_query_start_locs_expanded = np.repeat(new_query_start_loc_np[:-1],
-                                                  new_num_tokens_per_req_np)
-        # [0, 1, 2, 3, 4, 5, 6, 7, 8] ->
-        # [0, 1, 0, 1, 2, 3, 0, 1, 2]
-        #  _r1_  ____r2____  ___r3__
-        token_offests = self.token_arange_np[:total_num_tokens] \
-            - new_query_start_locs_expanded
-
-        # Expand starting positions to match token pattern
-        # [0, q1, q1 + q2] ->
-        # [0, 0, q1, q1, q1, q1, q1 + q2, q1 + q2, q1 + q2]
-        #  _r1_  _____r2_______  ___________r3____________
-        old_query_start_locs_expanded = np.repeat(
-            query_start_loc_cpu[:-1].numpy(), new_num_tokens_per_req_np)
-        # Final token indices are:
-        # [0, 1,                                // req 1
-        #  q1 + 0, q1 + 1, q1 + 2, q1 + 3,       // req 2
-        #  q1 + q2 + 0, q1 + q2 + 1, q1 + q2 + 2] // req 3
-        token_indices_np = token_offests + old_query_start_locs_expanded
-        token_indices = torch.from_numpy(token_indices_np).to(
-            device, non_blocking=True)
-
-        spec_common_attn_metadata = CommonAttentionMetadata(
-            query_start_loc=new_query_start_loc_cpu.to(device,
-                                                       non_blocking=True),
-            seq_lens=new_seq_lens_cpu.to(device, non_blocking=True),
-            query_start_loc_cpu=new_query_start_loc_cpu,
-            seq_lens_cpu=new_seq_lens_cpu,
-            num_computed_tokens_cpu=common_attn_metadata.
-            num_computed_tokens_cpu,
-            num_reqs=common_attn_metadata.num_reqs,
-            num_actual_tokens=total_num_tokens,
-            max_query_len=new_query_len_per_req.max().item(),
-            max_seq_len=new_seq_lens_cpu.max().item(),
-            block_table_tensor=common_attn_metadata.block_table_tensor,
-            slot_mapping=common_attn_metadata.slot_mapping[token_indices],
-            causal=True,
->>>>>>> fbd6523a
+            sampled_token_ids,
+            num_draft_tokens,
         )
 
     def load_model(self, target_model: nn.Module) -> None:
@@ -960,13 +857,11 @@
 
 
 def drafter_prepare_inputs(
-    token_arange_np: np.ndarray,
-    common_attn_metadata: CommonAttentionMetadata,
-    # [batch_size]
-    num_rejected_tokens: torch.Tensor
+    token_arange_np: np.ndarray, common_attn_metadata: CommonAttentionMetadata,
+    sampled_token_ids: list[list[int]], num_draft_tokens: list[int]
 ) -> tuple[CommonAttentionMetadata, torch.Tensor]:
     """
-    This function is used to prepare the inputs for the spec decode.
+    This function is used to prepare the inputs for speculative decoding.
     It updates to the common_attn_metadata to account for the rejected
     tokens (and newly sampled tokens). It also returns the token indices
     of the tokens that should be fed to the speculator.
@@ -987,6 +882,12 @@
     #                 q1, q1 + 1, ..., q1 + q2 - n2 - 1,
     #                 q1 + q2, q1 + q2 + 1, ..., q1 + q2 + q3 - n3 - 1]
 
+    num_rejected_tokens = [
+        n + 1 - len(sampled_token_ids[i]) if n > 0 else 0
+        for i, n in enumerate(num_draft_tokens)
+    ]
+    num_rejected_tokens = torch.tensor(num_rejected_tokens, dtype=torch.int32)
+
     device = common_attn_metadata.query_start_loc.device
     query_start_loc_cpu = common_attn_metadata.query_start_loc_cpu
     new_seq_lens_cpu = common_attn_metadata.seq_lens_cpu \
@@ -1049,5 +950,4 @@
         slot_mapping=common_attn_metadata.slot_mapping[token_indices],
         causal=True,
     )
-
     return spec_common_attn_metadata, token_indices