--- conflicted
+++ resolved
@@ -1221,17 +1221,6 @@
                 if num_tokens_across_dp is not None:
                     num_tokens_across_dp[self.dp_rank] = num_input_tokens
 
-<<<<<<< HEAD
-            model_kwargs = dict(
-                input_ids=input_ids,
-                positions=self._get_positions(num_tokens),
-                inputs_embeds=inputs_embeds,
-            )
-            if self.pass_hidden_states_to_model:
-                model_kwargs["hidden_states"] = self.hidden_states[:num_tokens]
-
-            self.model(**model_kwargs)
-=======
             with set_forward_context(
                 None,
                 self.vllm_config,
@@ -1254,7 +1243,6 @@
                     hidden_states=self.hidden_states[:num_input_tokens],
                     inputs_embeds=inputs_embeds,
                 )
->>>>>>> f1531d9f
 
     def _get_attention_metadata_builder(self) -> AttentionMetadataBuilder:
         """Find and return the attention metadata builders for EAGLE layers.
@@ -1320,21 +1308,6 @@
             == 1
         ), "All drafting layers should belong to the same kv cache group"
 
-
-class EagleProposer(SpecDecodeBaseProposer):
-    def __init__(
-        self,
-        vllm_config: VllmConfig,
-        device: torch.device,
-        runner=None,
-    ):
-        super().__init__(
-            vllm_config,
-            device,
-            pass_hidden_states_to_model=True,
-            runner=runner,
-        )
-
     def _pad_batch_across_dp(
         self,
         num_tokens_unpadded: int,
@@ -1356,6 +1329,21 @@
         if num_toks_across_dp is not None:
             num_tokens_dp_padded = int(num_toks_across_dp[self.dp_rank].item())
         return num_tokens_dp_padded, num_toks_across_dp
+
+
+class EagleProposer(SpecDecodeBaseProposer):
+    def __init__(
+        self,
+        vllm_config: VllmConfig,
+        device: torch.device,
+        runner=None,
+    ):
+        super().__init__(
+            vllm_config,
+            device,
+            pass_hidden_states_to_model=True,
+            runner=runner,
+        )
 
 
 # NOTE(woosuk): Currently, the below code is not used and we always use argmax
