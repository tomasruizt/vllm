# SPDX-License-Identifier: Apache-2.0
# SPDX-FileCopyrightText: Copyright contributors to the vLLM project
import ast
from dataclasses import replace
from importlib.util import find_spec

import numpy as np
import torch
import torch.nn as nn

from vllm.config import (
    CompilationMode,
    CUDAGraphMode,
    VllmConfig,
    get_layers_from_vllm_config,
)
from vllm.distributed.parallel_state import get_pp_group
from vllm.forward_context import set_forward_context
from vllm.logger import init_logger
from vllm.model_executor.layers.attention_layer_base import AttentionLayerBase
from vllm.model_executor.model_loader import get_model
from vllm.model_executor.models import supports_multimodal
from vllm.model_executor.models.deepseek_v2 import DeepseekV32IndexerCache
from vllm.model_executor.models.llama_eagle3 import Eagle3LlamaForCausalLM
from vllm.multimodal import MULTIMODAL_REGISTRY
from vllm.platforms import current_platform
from vllm.utils.platform_utils import is_pin_memory_available
from vllm.v1.attention.backends.flash_attn import FlashAttentionMetadata
from vllm.v1.attention.backends.tree_attn import (
    TreeAttentionMetadata,
    TreeAttentionMetadataBuilder,
)
from vllm.v1.attention.backends.triton_attn import TritonAttentionMetadata
from vllm.v1.attention.backends.utils import (
    AttentionMetadataBuilder,
    CommonAttentionMetadata,
)
from vllm.v1.kv_cache_interface import KVCacheConfig
from vllm.v1.sample.metadata import SamplingMetadata
from vllm.v1.sample.sampler import _SAMPLING_EPS
from vllm.v1.spec_decode.metadata import SpecDecodeMetadata
from vllm.v1.utils import CpuGpuBuffer
from vllm.v1.worker.gpu_input_batch import CachedRequestState, InputBatch

logger = init_logger(__name__)

PADDING_SLOT_ID = -1


class SpecDecodeBaseProposer:
    def __init__(
        self,
        vllm_config: VllmConfig,
        device: torch.device,
        pass_hidden_states_to_model: bool,
        runner=None,
    ):
        self.vllm_config = vllm_config
        self.speculative_config = vllm_config.speculative_config
        assert self.speculative_config is not None
        self.draft_model_config = self.speculative_config.draft_model_config
        self.method = self.speculative_config.method
        self.pass_hidden_states_to_model = pass_hidden_states_to_model

        self.runner = runner
        self.device = device
        self.dtype = vllm_config.model_config.dtype
        self.max_model_len = vllm_config.model_config.max_model_len
        self.block_size = vllm_config.cache_config.block_size
        self.num_speculative_tokens = self.speculative_config.num_speculative_tokens
        # The drafter can get longer sequences than the target model.
        max_batch_size = vllm_config.scheduler_config.max_num_seqs
        self.max_num_tokens = (
            vllm_config.scheduler_config.max_num_batched_tokens + max_batch_size
        )
        self.token_arange_np = np.arange(self.max_num_tokens)
        # We need to get the hidden size from the draft model config because
        # the draft model's hidden size can be different from the target model's
        # hidden size (e.g., Llama 3.3 70B).
        self.hidden_size = self.draft_model_config.get_hidden_size()

        # Multi-modal data support
        self.mm_registry = MULTIMODAL_REGISTRY
        self.supports_mm_inputs = self.mm_registry.supports_multimodal_inputs(
            vllm_config.model_config
        )

        self.attn_metadata_builder: AttentionMetadataBuilder | None = None
        self.draft_indexer_metadata_builder: AttentionMetadataBuilder | None = None
        self.attn_layer_names: list[str] = []
        self.indexer_layer_names: list[str] = []

        self.use_cuda_graph = False

        compilation_config = self.vllm_config.compilation_config
        if compilation_config.mode == CompilationMode.VLLM_COMPILE:
            cudagraph_mode = compilation_config.cudagraph_mode
            if cudagraph_mode != CUDAGraphMode.NONE and not cudagraph_mode.has_mode(
                CUDAGraphMode.PIECEWISE
            ):
                logger.warning(
                    "Currently the eagle proposer only supports cudagraph_mode "
                    "PIECEWISE, if you want the drafter to use cuda graphs, "
                    "please set compilation_config.cudagraph_mode to PIECEWISE "
                    "or FULL_AND_PIECEWISE"
                )
            self.use_cuda_graph = (
                cudagraph_mode.has_mode(CUDAGraphMode.PIECEWISE)
                and not self.speculative_config.enforce_eager
            )

        self.cudagraph_batch_sizes = (
            (sorted(self.vllm_config.compilation_config.cudagraph_capture_sizes))
            if self.use_cuda_graph
            else []
        )

        self.use_cuda_graph = self.use_cuda_graph and bool(self.cudagraph_batch_sizes)
        # persistent buffers for cuda graph
        self.input_ids = torch.zeros(
            self.max_num_tokens, dtype=torch.int32, device=device
        )
        self.uses_mrope = self.vllm_config.model_config.uses_mrope
        if self.uses_mrope:
            # M-RoPE need (3, max_num_tokens)
            self.mrope_positions = torch.zeros(
                (3, self.max_num_tokens), dtype=torch.int64, device=device
            )
        else:
            # RoPE need (max_num_tokens,)
            self.positions = torch.zeros(
                self.max_num_tokens, dtype=torch.int64, device=device
            )
        self.hidden_states = torch.zeros(
            (self.max_num_tokens, self.hidden_size), dtype=self.dtype, device=device
        )

        # We need +1 here because the arange is used to set query_start_loc,
        # which has one more element than batch_size.
        max_num_slots_for_arange = max(max_batch_size + 1, self.max_num_tokens)
        self.arange = torch.arange(
            max_num_slots_for_arange, device=device, dtype=torch.int32
        )

        self.inputs_embeds = torch.zeros(
            (self.max_num_tokens, self.hidden_size), dtype=self.dtype, device=device
        )

        self.backup_next_token_ids = CpuGpuBuffer(
            max_batch_size,
            dtype=torch.int32,
            pin_memory=is_pin_memory_available(),
            device=device,
            with_numpy=True,
        )

        # Determine allowed attention backends once during initialization.
        from vllm.attention.backends.registry import AttentionBackendEnum

        self.allowed_attn_types: tuple | None = None
        if current_platform.is_rocm():
            rocm_types = [TritonAttentionMetadata, FlashAttentionMetadata]
            # ROCM_AITER_FA is an optional backend
            if find_spec(
                AttentionBackendEnum.ROCM_AITER_FA.get_path(include_classname=False)
            ):
                from vllm.v1.attention.backends.rocm_aiter_fa import (
                    AiterFlashAttentionMetadata,
                )

                rocm_types.append(AiterFlashAttentionMetadata)
            self.allowed_attn_types = tuple(rocm_types)

        # Parse the speculative token tree.
        spec_token_tree = self.speculative_config.speculative_token_tree
        self.tree_choices: list[tuple[int, ...]] = ast.literal_eval(spec_token_tree)
        tree_depth = len(self.tree_choices[-1])
        # Precompute per-level properties of the tree.
        num_drafts_per_level = [0] * tree_depth
        for node in self.tree_choices:
            num_drafts_per_level[len(node) - 1] += 1
        self.cu_drafts_per_level = [num_drafts_per_level[0]]
        self.child_drafts_per_level = [num_drafts_per_level[0]]
        for level in range(1, tree_depth):
            self.cu_drafts_per_level.append(
                self.cu_drafts_per_level[-1] + num_drafts_per_level[level]
            )
            self.child_drafts_per_level.append(
                num_drafts_per_level[level] // num_drafts_per_level[level - 1]
            )
        # Precompute draft position offsets in flattened tree.
        self.tree_draft_pos_offsets = torch.arange(
            1,
            len(self.tree_choices) + 1,
            device=device,
            dtype=torch.int32,
        ).repeat(max_batch_size, 1)

    def _get_positions(self, num_tokens: int):
        if self.uses_mrope:
            return self.mrope_positions[:, :num_tokens]
        return self.positions[:num_tokens]

    def _set_positions(self, num_tokens: int, positions: torch.Tensor):
        if self.uses_mrope:
            self.mrope_positions[:, :num_tokens] = positions
        else:
            self.positions[:num_tokens] = positions

    def propose(
        self,
        # [num_tokens]
        target_token_ids: torch.Tensor,
        # [num_tokens] or [3, num_tokens] when M-RoPE is enabled
        target_positions: torch.Tensor,
        # [num_tokens, hidden_size]
        target_hidden_states: torch.Tensor,
        # [batch_size]
        next_token_ids: torch.Tensor,
        last_token_indices: torch.Tensor | None,
        common_attn_metadata: CommonAttentionMetadata,
        sampling_metadata: SamplingMetadata,
        mm_embed_inputs: tuple[list[torch.Tensor], torch.Tensor] | None = None,
    ) -> torch.Tensor:
        num_tokens = target_token_ids.shape[0]
        batch_size = common_attn_metadata.batch_size()

        if last_token_indices is None:
            last_token_indices = common_attn_metadata.query_start_loc[1:] - 1

        if self.method == "eagle3":
            assert isinstance(self.model, Eagle3LlamaForCausalLM)
            target_hidden_states = self.model.combine_hidden_states(
                target_hidden_states
            )
            assert target_hidden_states.shape[-1] == self.hidden_size

        self.set_input_ids_first_pass(
            target_token_ids, next_token_ids, num_tokens, last_token_indices
        )

        assert self.runner is not None

        if self.attn_metadata_builder is None:
            attn_metadata_builder = self._get_attention_metadata_builder()
        else:
            attn_metadata_builder = self.attn_metadata_builder

        attn_metadata = attn_metadata_builder.build_for_drafting(
            common_attn_metadata=common_attn_metadata, draft_index=0
        )
        # FIXME: support hybrid kv for draft model (remove separate indexer)
        if self.draft_indexer_metadata_builder:
            draft_indexer_metadata = (
                self.draft_indexer_metadata_builder.build_for_drafting(
                    common_attn_metadata=common_attn_metadata,
                    draft_index=0,
                )
            )
        else:
            draft_indexer_metadata = None
        # At this moment, we assume all eagle layers belong to the same KV
        # cache group, thus using the same attention metadata.
        per_layer_attn_metadata = {}
        for layer_name in self.attn_layer_names:
            per_layer_attn_metadata[layer_name] = attn_metadata

        for layer_name in self.indexer_layer_names:
            assert draft_indexer_metadata is not None
            per_layer_attn_metadata[layer_name] = draft_indexer_metadata

        cudagraph_runtime_mode = CUDAGraphMode.NONE
        if self.use_cuda_graph and num_tokens <= self.cudagraph_batch_sizes[-1]:
            num_input_tokens = self.vllm_config.pad_for_cudagraph(num_tokens)
            cudagraph_runtime_mode = CUDAGraphMode.PIECEWISE
        else:
            num_input_tokens = num_tokens
        # copy inputs to buffer for cudagraph
        self._set_positions(num_tokens, target_positions)
        if self.pass_hidden_states_to_model:
            # target_hidden_states and self.hidden_states can have different
            # hidden dims. E.g. large target model and small draft model.
            self.hidden_states[:num_tokens] = target_hidden_states

        if self.supports_mm_inputs:
            mm_embeds, is_mm_embed = mm_embed_inputs or (None, None)

            self.inputs_embeds[:num_tokens] = self.model.embed_input_ids(
                self.input_ids[:num_tokens],
                multimodal_embeddings=mm_embeds,
                is_multimodal=is_mm_embed,
            )

            input_ids = None
            inputs_embeds = self.inputs_embeds[:num_input_tokens]
        else:
            input_ids = self.input_ids[:num_input_tokens]
            inputs_embeds = None

        model_kwargs = {
            "input_ids": input_ids,
            "positions": self._get_positions(num_input_tokens),
            "inputs_embeds": inputs_embeds,
        }
        if self.pass_hidden_states_to_model:
            model_kwargs["hidden_states"] = self.hidden_states[:num_input_tokens]

        with set_forward_context(
            per_layer_attn_metadata,
            self.vllm_config,
            num_tokens=num_input_tokens,
            cudagraph_runtime_mode=cudagraph_runtime_mode,
        ):
            ret_hidden_states = self.model(**model_kwargs)
            if not self.model_returns_tuple():
                last_hidden_states = ret_hidden_states
                hidden_states = last_hidden_states
            else:
                last_hidden_states, hidden_states = ret_hidden_states
        sample_hidden_states = last_hidden_states[last_token_indices]
        logits = self.model.compute_logits(sample_hidden_states)

        # Early exit if there is only one draft token to be generated.
        if self.num_speculative_tokens == 1:
            draft_token_ids = logits.argmax(dim=-1)
            return draft_token_ids.view(-1, 1)

        if self.uses_mrope:
            positions = target_positions[:, last_token_indices]
        else:
            positions = target_positions[last_token_indices]
<<<<<<< HEAD

        if self.method in ("deepseek_mtp", "ernie_mtp", "longcat_flash_mtp"):
=======
        if self.method in (
            "deepseek_mtp",
            "ernie_mtp",
            "longcat_flash_mtp",
            "pangu_ultra_moe_mtp",
        ):
>>>>>>> be263f76
            hidden_states = self.hidden_states[last_token_indices]
        else:
            hidden_states = hidden_states[last_token_indices]

        if isinstance(attn_metadata, TreeAttentionMetadata):
            # Draft using tree attention.
            draft_token_ids_list = self.propose_tree(
                batch_size=batch_size,
                logits=logits,
                positions=positions,
                hidden_states=hidden_states,
                common_attn_metadata=common_attn_metadata,
            )
            # [batch_size, num_tree_tokens]
            return torch.cat(draft_token_ids_list, dim=1)

        draft_token_ids = logits.argmax(dim=-1)

        if self.allowed_attn_types is not None and not isinstance(
            attn_metadata, self.allowed_attn_types
        ):
            raise ValueError(
                f"Unsupported attention metadata type for speculative "
                "decoding with num_speculative_tokens > 1: "
                f"{type(attn_metadata)}. Supported types are: "
                f"{self.allowed_attn_types}"
            )

        # Generate the remaining draft tokens.
        draft_token_ids_list = [draft_token_ids]

        if self.use_cuda_graph and batch_size <= self.cudagraph_batch_sizes[-1]:
            input_batch_size = self.vllm_config.pad_for_cudagraph(batch_size)
            cudagraph_runtime_mode = CUDAGraphMode.PIECEWISE
        else:
            input_batch_size = batch_size
            cudagraph_runtime_mode = CUDAGraphMode.NONE

        common_attn_metadata.num_actual_tokens = batch_size
        common_attn_metadata.max_query_len = 1
        common_attn_metadata.query_start_loc = self.arange[: batch_size + 1]
        common_attn_metadata.query_start_loc_cpu = torch.from_numpy(
            self.token_arange_np[: batch_size + 1]
        ).clone()
        for token_index in range(self.num_speculative_tokens - 1):
            # Update the inputs.
            # cast to int32 is crucial when eagle model is compiled.
            # tensor.argmax() returns int64 by default.
            input_ids = draft_token_ids_list[-1].int()
            if self.uses_mrope:
                positions += 1
                # NOTE(woosuk): We should handle the case where the draft model
                # generates tokens beyond the max model length.
                # Since it is complex to remove such requests from the batch,
                # we keep them in the batch but adjust the position ids
                # and slot mappings to avoid the
                # out-of-range access during the model execution.
                # The draft tokens generated with this adjustment
                # should be ignored.
                exceeds_max_model_len = positions[0] >= self.max_model_len
                # Mask out the position ids that exceed the max model length.
                # Otherwise, we may get out-of-range error in RoPE.
                clamped_positions = torch.where(
                    exceeds_max_model_len.unsqueeze(0),
                    torch.zeros_like(positions),
                    positions,
                )
            else:
                positions += 1
                exceeds_max_model_len = positions >= self.max_model_len
                clamped_positions = torch.where(exceeds_max_model_len, 0, positions)

            # Increment the sequence lengths.
            common_attn_metadata.seq_lens += 1
            common_attn_metadata.seq_lens_cpu += 1
            # For the requests that exceed the max model length, we set the
            # sequence length to 1 to minimize their overheads in attention.

            common_attn_metadata.seq_lens.masked_fill_(exceeds_max_model_len, 1)

            common_attn_metadata.num_computed_tokens_cpu = (
                common_attn_metadata.seq_lens_cpu - 1
            )

            # Compute the slot mapping.
            if self.uses_mrope:
                # all dimensions of positions are the same
                block_numbers = clamped_positions[0] // self.block_size
            else:
                block_numbers = clamped_positions // self.block_size
            block_ids = common_attn_metadata.block_table_tensor.gather(
                dim=1, index=block_numbers.view(-1, 1)
            )
            block_ids = block_ids.view(-1)
            if self.uses_mrope:
                common_attn_metadata.slot_mapping = (
                    block_ids * self.block_size + clamped_positions[0] % self.block_size
                )
            else:
                common_attn_metadata.slot_mapping = (
                    block_ids * self.block_size + clamped_positions % self.block_size
                )
            # Mask out the slot mappings that exceed the max model length.
            # Otherwise, the KV cache will be inadvertently updated with the
            # padding tokens.
            common_attn_metadata.slot_mapping.masked_fill_(
                exceeds_max_model_len, PADDING_SLOT_ID
            )

            # Rebuild attention metadata
            attn_metadata = attn_metadata_builder.build_for_drafting(  # type: ignore
                common_attn_metadata=common_attn_metadata, draft_index=token_index + 1
            )
            for layer_name in self.attn_layer_names:
                per_layer_attn_metadata[layer_name] = attn_metadata

            # copy inputs to buffer for cudagraph
            self.input_ids[:batch_size] = input_ids
            self._set_positions(batch_size, clamped_positions)
            self.hidden_states[:batch_size] = hidden_states
            if self.supports_mm_inputs:
                self.inputs_embeds[:batch_size] = self.model.embed_input_ids(input_ids)

                input_ids = None
                inputs_embeds = self.inputs_embeds[:input_batch_size]
            else:
                input_ids = self.input_ids[:input_batch_size]
                inputs_embeds = None

            # Run the model.
            model_kwargs = {
                "input_ids": input_ids,
                "positions": self._get_positions(input_batch_size),
                "inputs_embeds": inputs_embeds,
            }
            if self.pass_hidden_states_to_model:
                model_kwargs["hidden_states"] = self.hidden_states[:input_batch_size]

            with set_forward_context(
                per_layer_attn_metadata,
                self.vllm_config,
                num_tokens=input_batch_size,
                cudagraph_runtime_mode=cudagraph_runtime_mode,
            ):
                ret_hidden_states = self.model(**model_kwargs)
                if not self.model_returns_tuple():
                    last_hidden_states = ret_hidden_states
                    hidden_states = ret_hidden_states
                else:
                    last_hidden_states, hidden_states = ret_hidden_states

            hidden_states = hidden_states[:batch_size]
            logits = self.model.compute_logits(last_hidden_states[:batch_size])
            draft_token_ids = logits.argmax(dim=-1)
            draft_token_ids_list.append(draft_token_ids)

        # [batch_size, num_speculative_tokens]
        draft_token_ids = torch.stack(draft_token_ids_list, dim=1)
        return draft_token_ids

    def set_input_ids_first_pass(
        self,
        target_token_ids: torch.Tensor,
        next_token_ids: torch.Tensor,
        num_tokens: int,
        last_token_indices: torch.Tensor,
    ) -> None:
        # Shift the input ids by one token.
        # E.g., [a1, b1, b2, c1, c2, c3] -> [b1, b2, c1, c2, c3, c3]
        self.input_ids[: num_tokens - 1] = target_token_ids[1:]
        # Replace the last token with the next token.
        # E.g., [b1, b2, c1, c2, c3, c3] -> [a2, b2, b3, c2, c3, c4]
        self.input_ids[last_token_indices] = next_token_ids

    def model_returns_tuple(self) -> bool:
        return self.method not in ("mtp", "draft_model")

    def prepare_next_token_ids_cpu(
        self,
        sampled_token_ids: list[np.ndarray],
        requests: dict[str, CachedRequestState],
        gpu_input_batch: InputBatch,
        num_scheduled_tokens: dict[str, int],
    ) -> torch.Tensor:
        """
        This function is used to prepare the inputs for speculative decoding.
        It calculates the next token ids for each request based on the sampled
        token ids from the CPU. If a request has no sampled token ids (e.g.,
        during the initial decoding steps), it falls back to using the request
        state to get the next token id.
        """
        req_ids = gpu_input_batch.req_ids
        next_token_ids: list[int] = []
        for i, token_ids in enumerate(sampled_token_ids):
            if token_ids.shape[0] > 0:
                # Common case.
                next_token_id = token_ids[-1]
            else:
                # Partial prefill (rare case).
                # Get the next token id from the request state.
                req_id = req_ids[i]
                req_state = requests[req_id]
                seq_len = req_state.num_computed_tokens + num_scheduled_tokens[req_id]
                next_token_id = req_state.get_token_id(seq_len)
            next_token_ids.append(next_token_id)
        return torch.tensor(
            next_token_ids, dtype=torch.int32, device=self.input_ids.device
        )

    def prepare_next_token_ids_padded(
        self,
        common_attn_metadata: CommonAttentionMetadata,
        sampled_token_ids: torch.Tensor,
        requests: dict[str, CachedRequestState],
        gpu_input_batch: InputBatch,
        discard_request_indices: torch.Tensor,
        num_discarded_requests: int,
    ) -> tuple[torch.Tensor, torch.Tensor]:
        """
        This function is used to prepare the inputs for speculative decoding.
        It calculates the next token ids and the number of valid sampled tokens
        for each request, considering the "discarded" requests whose next token
        is not sampled and comes from `request.get_token_id()` instead.
        It also accounts for the rejected tokens in `sampled_token_ids`.
        This function must use device functions to operate on the inputs, and
        should not introduce any blocking CPU-GPU synchronization.
        """
        # TODO(Ben): Combine this into a custom fused kernel

        # Precompute get_token_id for when there is no valid next token
        num_reqs = gpu_input_batch.num_reqs
        self.backup_next_token_ids.np[:num_reqs] = np.array(
            [
                requests[gpu_input_batch.req_ids[i]].get_token_id(
                    common_attn_metadata.seq_lens_cpu[i].item()
                )
                for i in range(num_reqs)
            ]
        )
        self.backup_next_token_ids.copy_to_gpu(num_reqs)

        # Mask out the sampled tokens indices that should not be sampled.
        discard_sampled_tokens_req_indices = discard_request_indices[
            :num_discarded_requests
        ]

        valid_sampled_token_ids_gpu = sampled_token_ids.clone()
        valid_sampled_token_ids_gpu.index_fill_(
            0, discard_sampled_tokens_req_indices, -1
        )

        # Generate a mask for all valid tokens within those requests
        valid_mask = (valid_sampled_token_ids_gpu != -1) & (
            valid_sampled_token_ids_gpu < gpu_input_batch.vocab_size
        )

        # Count the number of valid tokens in each request
        valid_sampled_tokens_count = valid_mask.sum(dim=1)

        # Get the rightmost valid index per row
        last_valid_indices = valid_sampled_tokens_count - 1
        last_valid_indices_safe = torch.clamp(last_valid_indices, min=0)

        # Get last valid token from each row
        # (assume undefined state where there is no valid token)
        selected_tokens = torch.gather(
            valid_sampled_token_ids_gpu, 1, last_valid_indices_safe.unsqueeze(1)
        ).squeeze(1)

        # Use last token if valid, pre-computed backup if not
        batch_size = valid_sampled_token_ids_gpu.shape[0]
        next_token_ids = torch.where(
            last_valid_indices != -1,
            selected_tokens,
            self.backup_next_token_ids.gpu[:batch_size],
        )

        return next_token_ids, valid_sampled_tokens_count

    def prepare_inputs_padded(
        self,
        common_attn_metadata: CommonAttentionMetadata,
        spec_decode_metadata: SpecDecodeMetadata,
        valid_sampled_tokens_count: torch.Tensor,
    ) -> tuple[CommonAttentionMetadata, torch.Tensor, torch.Tensor]:
        """
        This function is used to prepare the inputs for speculative decoding
        It updates the common_attn_metadata for speculative decoding,
        but does not consider the rejected tokens. Instead, all tokens
        are included as inputs to the speculator, with the rejected tokens
        used as padding and filtered out later by `token_indices_to_sample`.
        No blocking CPU operations should be introduced in this function.
        """
        num_draft_tokens_gpu = torch.cat(
            [
                spec_decode_metadata.cu_num_draft_tokens[0:1],
                spec_decode_metadata.cu_num_draft_tokens[1:]
                - spec_decode_metadata.cu_num_draft_tokens[:-1],
            ]
        )

        num_rejected_tokens_gpu = torch.where(
            num_draft_tokens_gpu > 0,
            num_draft_tokens_gpu + 1 - valid_sampled_tokens_count,
            torch.zeros_like(num_draft_tokens_gpu),
        )

        query_start_loc_cpu = common_attn_metadata.query_start_loc_cpu

        new_query_len_per_req = query_start_loc_cpu[1:] - query_start_loc_cpu[:-1]

        total_num_tokens = query_start_loc_cpu[-1].item()
        token_indices = self.arange[:total_num_tokens]

        spec_common_attn_metadata = CommonAttentionMetadata(
            query_start_loc=common_attn_metadata.query_start_loc,
            seq_lens=common_attn_metadata.seq_lens,
            query_start_loc_cpu=query_start_loc_cpu,
            seq_lens_cpu=common_attn_metadata.seq_lens_cpu,
            num_computed_tokens_cpu=common_attn_metadata.num_computed_tokens_cpu,
            num_reqs=common_attn_metadata.num_reqs,
            num_actual_tokens=total_num_tokens,
            max_query_len=new_query_len_per_req.max().item(),
            max_seq_len=common_attn_metadata.seq_lens_cpu.max().item(),
            block_table_tensor=common_attn_metadata.block_table_tensor,
            slot_mapping=common_attn_metadata.slot_mapping[token_indices],
            causal=True,
            dcp_local_seq_lens=common_attn_metadata.dcp_local_seq_lens,
        )

        token_indices_to_sample = (
            common_attn_metadata.query_start_loc[1:] - 1 - num_rejected_tokens_gpu
        )

        return spec_common_attn_metadata, token_indices, token_indices_to_sample

    def propose_tree(
        self,
        batch_size: int,
        # [num_tokens, vocab_size]
        logits: torch.Tensor,
        # [num_tokens]
        positions: torch.Tensor,
        # [num_tokens, hidden_size]
        hidden_states: torch.Tensor,
        common_attn_metadata: CommonAttentionMetadata,
    ) -> list[torch.Tensor]:
        tree_attn_metadata_builder = self.runner.attn_groups[0][
            0
        ].get_metadata_builder()
        assert isinstance(tree_attn_metadata_builder, TreeAttentionMetadataBuilder)

        total_num_drafts = self.cu_drafts_per_level[0]
        level_num_drafts = total_num_drafts
        # Sample a draft token for each child at the tree root level.
        num_children = self.child_drafts_per_level[0]
        if num_children == 1:
            draft_token_ids = logits.argmax(dim=-1).view(batch_size, -1)
        else:
            draft_token_ids = torch.topk(logits, num_children, dim=-1).indices.view(
                batch_size, -1
            )
        draft_token_ids_list = [draft_token_ids]
        draft_hidden_states = hidden_states.view(batch_size, 1, -1)

        # Initialize empty tensors for concatenation with the level outputs.
        tree_input_ids = torch.empty(
            0, device=self.input_ids.device, dtype=self.input_ids.dtype
        )
        tree_positions = torch.empty(
            0, device=self.positions.device, dtype=self.positions.dtype
        )
        tree_hidden_states = torch.empty(
            0, device=self.hidden_states.device, dtype=self.hidden_states.dtype
        )
        # Precompute the draft token positions.
        flattened_draft_positions = (
            positions.view(batch_size, -1) + self.tree_draft_pos_offsets[:batch_size, :]
        )
        tree_depth = len(self.cu_drafts_per_level)
        for level in range(tree_depth - 1):
            # Get draft positions for RoPE.
            draft_positions = positions + (level + 1)
            exceeds_max_model_len = (positions + total_num_drafts) >= self.max_model_len
            # Mask out the position ids that exceed the max model length.
            # Otherwise, we may get out-of-range error in RoPE.
            draft_positions = torch.where(
                exceeds_max_model_len,
                0,
                draft_positions,
            ).view(batch_size, -1)

            if level_num_drafts > 1:
                # Repeat the positions for each draft at this level.
                draft_positions = draft_positions.repeat_interleave(
                    level_num_drafts, dim=1
                )

            if num_children > 1:
                # Repeat draft hidden states for each child.
                draft_hidden_states = draft_hidden_states.repeat_interleave(
                    num_children, dim=1
                )

            # Concatenate the draft tokens, positions, and hidden states.
            tree_input_ids = torch.cat([tree_input_ids, draft_token_ids], dim=1)
            tree_positions = torch.cat([tree_positions, draft_positions], dim=1)
            tree_hidden_states = torch.cat(
                [tree_hidden_states, draft_hidden_states], dim=1
            )

            # Build new attention metadata for the next level of drafts.
            # This is necessary to support tree attention.
            query_len = total_num_drafts
            common_attn_metadata = replace(
                common_attn_metadata,
                query_start_loc=query_len * self.arange[: batch_size + 1],
                seq_lens=common_attn_metadata.seq_lens + level_num_drafts,
                num_actual_tokens=batch_size * query_len,
                max_query_len=query_len,
            )
            attn_metadata = tree_attn_metadata_builder.build_for_drafting(
                common_attn_metadata=common_attn_metadata,
                draft_index=level + 1,
            )

            # Apply new attention metadata to all layers.
            per_layer_attn_metadata = {}
            for layer_name in self.attn_layer_names:
                per_layer_attn_metadata[layer_name] = attn_metadata

            # Consider max model length.
            attn_metadata.max_seq_len = min(
                attn_metadata.max_seq_len, self.max_model_len
            )
            # For the requests that exceed the max model length, we set the
            # sequence length to 1 to minimize their overheads in attention.
            attn_metadata.seq_lens.masked_fill_(exceeds_max_model_len, 1)

            # Compute the slot mapping.
            query_positions = flattened_draft_positions[:, level : level + query_len]
            block_numbers = query_positions // self.block_size
            block_ids = attn_metadata.block_table.gather(dim=1, index=block_numbers)
            slot_mapping = (
                block_ids * self.block_size + query_positions % self.block_size
            )
            # Mask out the slot mappings that exceed the max model length.
            # Otherwise, the KV cache will be inadvertently updated with the
            # padding tokens.
            slot_mapping[exceeds_max_model_len] = PADDING_SLOT_ID
            attn_metadata.slot_mapping = slot_mapping.view(-1)

            # Copy inputs to buffer for cudagraph.
            num_tokens = attn_metadata.num_actual_tokens
            input_ids = tree_input_ids.view(-1)
            self.input_ids[:num_tokens] = input_ids
            self.positions[:num_tokens] = tree_positions.view(-1)
            self.hidden_states[:num_tokens] = tree_hidden_states.view(num_tokens, -1)

            if self.use_cuda_graph and num_tokens <= self.cudagraph_batch_sizes[-1]:
                num_input_tokens = self.vllm_config.pad_for_cudagraph(num_tokens)
                cudagraph_runtime_mode = CUDAGraphMode.PIECEWISE
            else:
                num_input_tokens = num_tokens
                cudagraph_runtime_mode = CUDAGraphMode.NONE
            # Run the model.
            with set_forward_context(
                per_layer_attn_metadata,
                self.vllm_config,
                num_tokens=num_input_tokens,
                cudagraph_runtime_mode=cudagraph_runtime_mode,
            ):
                last_hidden_states, hidden_states = self.model(
                    input_ids=self.input_ids[:num_input_tokens],
                    positions=self.positions[:num_input_tokens],
                    hidden_states=self.hidden_states[:num_input_tokens],
                    inputs_embeds=None,
                )

            # Get the output hidden states for the draft tokens.
            draft_hidden_states = hidden_states[:num_tokens].view(
                batch_size, query_len, -1
            )[:, -level_num_drafts:]
            draft_last_hidden_states = last_hidden_states[:num_tokens].view(
                batch_size, query_len, -1
            )[:, -level_num_drafts:]

            # Get the output logits for the draft tokens.
            logits = self.model.compute_logits(
                draft_last_hidden_states.reshape(batch_size * level_num_drafts, -1)
            )

            # Sample a draft token for each child at the next tree level.
            num_children = self.child_drafts_per_level[level + 1]
            if num_children == 1:
                draft_token_ids = logits.argmax(dim=-1).view(batch_size, -1)
            else:
                draft_token_ids = torch.topk(logits, num_children, dim=-1).indices.view(
                    batch_size, -1
                )
            draft_token_ids_list.append(draft_token_ids)

            # Update the # drafts counters for the next tree level.
            level_num_drafts = self.cu_drafts_per_level[level + 1] - total_num_drafts
            total_num_drafts = self.cu_drafts_per_level[level + 1]
        return draft_token_ids_list

    def prepare_inputs(
        self,
        common_attn_metadata: CommonAttentionMetadata,
        sampled_token_ids: list[list[int]],
        num_draft_tokens: list[int],
    ) -> tuple[CommonAttentionMetadata, torch.Tensor]:
        """
        This function is used to prepare the inputs for speculative decoding.
        It updates to the common_attn_metadata to account for the rejected
        tokens (and newly sampled tokens). It also returns the token indices
        of the tokens that should be fed to the speculator.
        """
        # E.g.
        #  common_attn_metadata.query_start_loc{_cpu}:
        #       [0, q1, q1 + q2, q1 + q2 + q3]
        #  common_attn_metadata.seq_lens{_cpu}: [s1, s2, s3]
        #  num_rejected_tokens: [n1, n2, n3]
        # This function computes the intermediate values:
        #  num_tokens_per_req: [q1 - n1, q2 - n2, q3 - n3]
        # And returns:
        #  common_attn_metadata.query_start_loc{_cpu}:
        #       [0, q1 - n1, q1 + q2 - n1 - n2, q1 + q2 + q3 - n1 - n2 - n3]
        #  common_attn_metadata.seq_lens{_cpu}:
        #       [s1 - n1 + 1, s2 - n2 + 1, s3 - n3 + 1]
        #  token_indices: [0, 1, ..., q1 - n1 - 1,
        #                 q1, q1 + 1, ..., q1 + q2 - n2 - 1,
        #                 q1 + q2, q1 + q2 + 1, ..., q1 + q2 + q3 - n3 - 1]

        num_rejected_tokens = [
            n + 1 - len(sampled_token_ids[i]) if n > 0 else 0
            for i, n in enumerate(num_draft_tokens)
        ]
        num_rejected_tokens = torch.tensor(num_rejected_tokens, dtype=torch.int32)

        device = common_attn_metadata.query_start_loc.device
        query_start_loc_cpu = common_attn_metadata.query_start_loc_cpu
        new_seq_lens_cpu = common_attn_metadata.seq_lens_cpu - num_rejected_tokens

        # [0, q1, q1 + q2, q1 + q2 + q3] -> [q1, q2, q3]
        new_query_len_per_req = query_start_loc_cpu[1:] - query_start_loc_cpu[:-1]
        # [q1, q2, q3] -> [q1 - n1, q2 - n2, q3 - n3]
        new_num_tokens_per_req = new_query_len_per_req - num_rejected_tokens
        new_num_tokens_per_req_np = new_num_tokens_per_req.numpy()

        # [q1 - n1, q2 - n2, q3 - n3] ->
        # [0, q1 - n1, q1 + q2 - n1 - n2, q1 + q2 + q3 - n1 - n2 - n3]
        new_query_start_loc_cpu = torch.zeros(
            query_start_loc_cpu.shape,
            dtype=torch.int32,
            pin_memory=is_pin_memory_available(),
        )
        new_query_start_loc_np = new_query_start_loc_cpu.numpy()
        np.cumsum(new_num_tokens_per_req_np, out=new_query_start_loc_np[1:])

        total_num_tokens = new_query_start_loc_np[-1]
        # Example assuming num_tokens_per_req_np = [2, 4, 3]
        # this implies that `new_query_start_locs` is:
        # [0, 2, 6, 9] ->
        # [0, 0, 2, 2, 2, 2, 6, 6, 6]
        #  _r1_  ____r2____  ___r3__
        new_query_start_locs_expanded = np.repeat(
            new_query_start_loc_np[:-1], new_num_tokens_per_req_np
        )
        # [0, 1, 2, 3, 4, 5, 6, 7, 8] ->
        # [0, 1, 0, 1, 2, 3, 0, 1, 2]
        #  _r1_  ____r2____  ___r3__
        token_offests = (
            self.token_arange_np[:total_num_tokens] - new_query_start_locs_expanded
        )

        # Expand starting positions to match token pattern
        # [0, q1, q1 + q2] ->
        # [0, 0, q1, q1, q1, q1, q1 + q2, q1 + q2, q1 + q2]
        #  _r1_  _____r2_______  ___________r3____________
        old_query_start_locs_expanded = np.repeat(
            query_start_loc_cpu[:-1].numpy(), new_num_tokens_per_req_np
        )
        # Final token indices are:
        # [0, 1,                                // req 1
        #  q1 + 0, q1 + 1, q1 + 2, q1 + 3,       // req 2
        #  q1 + q2 + 0, q1 + q2 + 1, q1 + q2 + 2] // req 3
        token_indices_np = token_offests + old_query_start_locs_expanded
        token_indices = torch.from_numpy(token_indices_np).to(device, non_blocking=True)

        spec_common_attn_metadata = CommonAttentionMetadata(
            query_start_loc=new_query_start_loc_cpu.to(device, non_blocking=True),
            seq_lens=new_seq_lens_cpu.to(device, non_blocking=True),
            query_start_loc_cpu=new_query_start_loc_cpu,
            seq_lens_cpu=new_seq_lens_cpu,
            num_computed_tokens_cpu=common_attn_metadata.num_computed_tokens_cpu,
            num_reqs=common_attn_metadata.num_reqs,
            num_actual_tokens=total_num_tokens,
            max_query_len=new_query_len_per_req.max().item(),
            max_seq_len=new_seq_lens_cpu.max().item(),
            block_table_tensor=common_attn_metadata.block_table_tensor,
            slot_mapping=common_attn_metadata.slot_mapping[token_indices],
            causal=True,
            dcp_local_seq_lens=common_attn_metadata.dcp_local_seq_lens,
        )

        return spec_common_attn_metadata, token_indices

    def get_model_name(self, model: nn.Module) -> str:
        if hasattr(model, "module"):  # multi-GPU
            model = model.module
        return model.__class__.__name__

    def load_model(self, target_model: nn.Module) -> None:
        draft_model_config = self.vllm_config.speculative_config.draft_model_config
        target_attn_layer_names = set(
            get_layers_from_vllm_config(self.vllm_config, AttentionLayerBase).keys()
        )
        # FIXME: support hybrid kv for draft model
        target_indexer_layer_names = set(
            get_layers_from_vllm_config(
                self.vllm_config, DeepseekV32IndexerCache
            ).keys()
        )

        from vllm.compilation.backends import set_model_tag

        with set_model_tag("eagle_head"):
            self.model = get_model(
                vllm_config=self.vllm_config, model_config=draft_model_config
            )

        draft_attn_layer_names = (
            get_layers_from_vllm_config(self.vllm_config, AttentionLayerBase).keys()
            - target_attn_layer_names
        )
        indexer_layers = get_layers_from_vllm_config(
            self.vllm_config, DeepseekV32IndexerCache
        )
        draft_indexer_layer_names = indexer_layers.keys() - target_indexer_layer_names
        self.attn_layer_names = list(draft_attn_layer_names - draft_indexer_layer_names)
        self.indexer_layer_names = list(draft_indexer_layer_names)

        if self.indexer_layer_names:
            first_layer = self.indexer_layer_names[0]
            self.draft_indexer_metadata_builder = (
                indexer_layers[first_layer]
                .get_attn_backend()
                .get_builder_cls()(
                    indexer_layers[first_layer].get_kv_cache_spec(self.vllm_config),
                    self.indexer_layer_names,
                    self.vllm_config,
                    self.device,
                )
            )
        else:
            self.draft_indexer_metadata_builder = None

        if self.supports_mm_inputs:
            # Even if the target model is multimodal, we can also use
            # text-only draft models
            try:
                dummy_input_ids = torch.tensor([[1]], device=self.input_ids.device)
                self.model.embed_input_ids(dummy_input_ids, multimodal_embeddings=None)
            except (NotImplementedError, AttributeError, TypeError):
                logger.warning(
                    "Draft model does not support multimodal inputs, "
                    "falling back to text-only mode"
                )
                self.supports_mm_inputs = False

        if supports_multimodal(target_model):
            # handle multimodality
            if (
                self.get_model_name(target_model)
                == "Qwen2_5_VLForConditionalGeneration"
            ):
                self.model.config.image_token_index = target_model.config.image_token_id
            else:
                self.model.config.image_token_index = (
                    target_model.config.image_token_index
                )
            target_language_model = target_model.get_language_model()
        else:
            target_language_model = target_model

        # share embed_tokens with the target model if needed
        if get_pp_group().world_size == 1:
            if hasattr(target_language_model.model, "embed_tokens"):
                target_embed_tokens = target_language_model.model.embed_tokens
            elif hasattr(target_language_model.model, "embedding"):
                target_embed_tokens = target_language_model.model.embedding
            else:
                raise AttributeError(
                    "Target model does not have 'embed_tokens' or 'embedding' attribute"
                )

            share_embeddings = False
            if hasattr(self.model, "has_own_embed_tokens"):
                # EAGLE model
                if not self.model.has_own_embed_tokens:
                    share_embeddings = True
                    logger.info(
                        "Detected EAGLE model without its own embed_tokens in the"
                        " checkpoint. Sharing target model embedding weights with the"
                        " draft model."
                    )
                elif (
                    isinstance(target_embed_tokens.weight, torch.Tensor)
                    and isinstance(self.model.model.embed_tokens.weight, torch.Tensor)
                    and torch.equal(
                        target_embed_tokens.weight, self.model.model.embed_tokens.weight
                    )
                ):
                    share_embeddings = True
                    logger.info(
                        "Detected EAGLE model with embed_tokens identical to the target"
                        " model. Sharing target model embedding weights with the draft"
                        " model."
                    )
                else:
                    logger.info(
                        "Detected EAGLE model with distinct embed_tokens weights. "
                        "Keeping separate embedding weights from the target model."
                    )
            else:
                # MTP model
                share_embeddings = True
                logger.info(
                    "Detected MTP model. "
                    "Sharing target model embedding weights with the draft model."
                )

            if share_embeddings:
                if hasattr(self.model.model, "embed_tokens"):
                    del self.model.model.embed_tokens
                self.model.model.embed_tokens = target_embed_tokens
        else:
            logger.info(
                "The draft model's vocab embedding will be loaded separately"
                " from the target model."
            )

        # share lm_head with the target model if needed
        share_lm_head = False
        if hasattr(self.model, "has_own_lm_head"):
            # EAGLE model
            if not self.model.has_own_lm_head:
                share_lm_head = True
                logger.info(
                    "Detected EAGLE model without its own lm_head in the checkpoint. "
                    "Sharing target model lm_head weights with the draft model."
                )
            elif (
                hasattr(target_language_model, "lm_head")
                and isinstance(target_language_model.lm_head.weight, torch.Tensor)
                and isinstance(self.model.lm_head.weight, torch.Tensor)
                and torch.equal(
                    target_language_model.lm_head.weight, self.model.lm_head.weight
                )
            ):
                share_lm_head = True
                logger.info(
                    "Detected EAGLE model with lm_head identical to the target model. "
                    "Sharing target model lm_head weights with the draft model."
                )
            else:
                logger.info(
                    "Detected EAGLE model with distinct lm_head weights. "
                    "Keeping separate lm_head weights from the target model."
                )
        else:
            # MTP model
            share_lm_head = True
            logger.info(
                "Detected MTP model. "
                "Sharing target model lm_head weights with the draft model."
            )

        if share_lm_head and hasattr(target_language_model, "lm_head"):
            if hasattr(self.model, "lm_head"):
                del self.model.lm_head
            self.model.lm_head = target_language_model.lm_head

    @torch.inference_mode()
    def dummy_run(
        self,
        num_tokens: int,
        use_cudagraphs=True,
    ) -> None:
        # Determine if CUDA graphs should be used for this run.
        cudagraphs_enabled = use_cudagraphs and self.use_cuda_graph
        if cudagraphs_enabled and num_tokens <= self.cudagraph_batch_sizes[-1]:
            num_tokens = self.vllm_config.pad_for_cudagraph(num_tokens)

        with set_forward_context(
            None,
            self.vllm_config,
            num_tokens=num_tokens,
            cudagraph_runtime_mode=(
                CUDAGraphMode.PIECEWISE if cudagraphs_enabled else CUDAGraphMode.NONE
            ),
        ):
            if self.supports_mm_inputs:
                input_ids = None
                inputs_embeds = self.inputs_embeds[:num_tokens]
            else:
                input_ids = self.input_ids[:num_tokens]
                inputs_embeds = None

            model_kwargs = dict(
                input_ids=input_ids,
                positions=self._get_positions(num_tokens),
                inputs_embeds=inputs_embeds,
            )
            if self.pass_hidden_states_to_model:
                model_kwargs["hidden_states"] = self.hidden_states[:num_tokens]

            self.model(**model_kwargs)

    def _get_attention_metadata_builder(self) -> AttentionMetadataBuilder:
        """Find and return the attention metadata builders for EAGLE layers.

        Returns:
            The metadata builders for EAGLE layers.

        Raises:
            AssertionError: If no metadata builders are found for EAGLE layers.
        """
        builder = None
        chosen_layer = self.attn_layer_names[0]

        for kv_cache_group in self.runner.attn_groups:
            for attn_group in kv_cache_group:
                if chosen_layer in attn_group.layer_names:
                    builder = attn_group.get_metadata_builder()
                    break
            if builder is not None:
                break

        assert builder is not None, (
            "Failed to find attention metadata builder for EAGLE layers."
        )
        return builder

    def validate_same_kv_cache_group(self, kv_cache_config: KVCacheConfig) -> None:
        """
        Validate that all drafting layers belong to the same KVCacheGroup.
        Need this assumption to ensure all drafting layers can use the
        same AttentionMetadata.
        May extend to multiple AttentionMetadata in the future.
        """
        kv_cache_groups: dict[str, int] = {}
        for id, kv_cache_group in enumerate(kv_cache_config.kv_cache_groups):
            for layer_name in kv_cache_group.layer_names:
                kv_cache_groups[layer_name] = id
        assert (
            len(
                set(
                    [
                        kv_cache_groups[layer_name]
                        for layer_name in self.attn_layer_names
                    ]
                )
            )
            == 1
        ), "All drafting layers should belong to the same kv cache group"


class EagleProposer(SpecDecodeBaseProposer):
    def __init__(
        self,
        vllm_config: VllmConfig,
        device: torch.device,
        runner=None,
    ):
        super().__init__(
            vllm_config,
            device,
            pass_hidden_states_to_model=True,
            runner=runner,
        )


# NOTE(woosuk): Currently, the below code is not used and we always use argmax
# to sample the draft tokens. We will use this after we find a way to manage
# the draft prob tensor.
# Refer to https://github.com/vllm-project/vllm/pull/16899 for the details.
# FIXME(woosuk): The logic here is duplicated with the main sampling code.
# We should refactor this to reuse the same sampling implementation.
def compute_probs_and_sample_next_token(
    logits: torch.Tensor,
    sampling_metadata: SamplingMetadata,
) -> tuple[torch.Tensor, torch.Tensor]:
    if sampling_metadata.all_greedy:
        # For greedy requests, draft_probs is not used in rejection sampling.
        # Therefore, we can just return the logits.
        probs = logits
        next_token_ids = logits.argmax(dim=-1)
        return next_token_ids, probs

    assert sampling_metadata.temperature is not None

    # Use epsilon comparison to detect greedy sampling (temperature ~ 0.0)
    # consistent with sampler.py's _SAMPLING_EPS threshold
    temperature = sampling_metadata.temperature
    # Avoid division by zero if there are greedy requests.
    if not sampling_metadata.all_random:
        is_greedy = temperature < _SAMPLING_EPS
        temperature = torch.where(is_greedy, 1.0, temperature)
    logits.div_(temperature.view(-1, 1))
    probs = logits.softmax(dim=-1, dtype=torch.float32)

    # NOTE(woosuk): Currently, we ignore most of the sampling parameters in
    # generating the draft tokens. We only use the temperature. While this
    # could degrade the acceptance rate, it does not affect the distribution
    # of the generated tokens after rejection sampling.

    # TODO(woosuk): Consider seeds.
    q = torch.empty_like(probs)
    q.exponential_()
    # NOTE(woosuk): We shouldn't use `probs.div_(q)` because the draft_probs
    # will be used later for rejection sampling.
    next_token_ids = probs.div(q).argmax(dim=-1).view(-1)
    if not sampling_metadata.all_random:
        greedy_token_ids = probs.argmax(dim=-1)
        next_token_ids = torch.where(
            is_greedy,
            greedy_token_ids,
            next_token_ids,
        )
    return next_token_ids, probs<|MERGE_RESOLUTION|>--- conflicted
+++ resolved
@@ -329,17 +329,12 @@
             positions = target_positions[:, last_token_indices]
         else:
             positions = target_positions[last_token_indices]
-<<<<<<< HEAD
-
-        if self.method in ("deepseek_mtp", "ernie_mtp", "longcat_flash_mtp"):
-=======
         if self.method in (
             "deepseek_mtp",
             "ernie_mtp",
             "longcat_flash_mtp",
             "pangu_ultra_moe_mtp",
         ):
->>>>>>> be263f76
             hidden_states = self.hidden_states[last_token_indices]
         else:
             hidden_states = hidden_states[last_token_indices]
